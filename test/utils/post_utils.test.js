// Copyright (c) 2015-present Mattermost, Inc. All Rights Reserved.
// See LICENSE.txt for license information.

import assert from 'assert';

import {PostTypes} from 'constants/posts';
import {Permissions} from 'constants';

import {
    canEditPost,
    combineUserActivitySystemPost,
    combineSystemPosts,
    isSystemMessage,
    isUserActivityPost,
    postTypePriority,
    shouldFilterJoinLeavePost,
<<<<<<< HEAD
    getOldestPostIdFromPosts,
    getNewestPostIdFromPosts,
=======
    comparePostTypes,
>>>>>>> a10b6c7f
} from 'utils/post_utils';

describe('PostUtils', () => {
    describe('shouldFilterJoinLeavePost', () => {
        it('show join/leave posts', () => {
            const showJoinLeave = true;

            assert.equal(shouldFilterJoinLeavePost({type: ''}, showJoinLeave), false);
            assert.equal(shouldFilterJoinLeavePost({type: PostTypes.CHANNEL_DELETED}, showJoinLeave), false);
            assert.equal(shouldFilterJoinLeavePost({type: PostTypes.DISPLAYNAME_CHANGE}, showJoinLeave), false);
            assert.equal(shouldFilterJoinLeavePost({type: PostTypes.CONVERT_CHANNEL}, showJoinLeave), false);
            assert.equal(shouldFilterJoinLeavePost({type: PostTypes.EPHEMERAL}, showJoinLeave), false);
            assert.equal(shouldFilterJoinLeavePost({type: PostTypes.HEADER_CHANGE}, showJoinLeave), false);
            assert.equal(shouldFilterJoinLeavePost({type: PostTypes.PURPOSE_CHANGE}, showJoinLeave), false);

            assert.equal(shouldFilterJoinLeavePost({type: PostTypes.JOIN_LEAVE}, showJoinLeave), false);
            assert.equal(shouldFilterJoinLeavePost({type: PostTypes.JOIN_CHANNEL}, showJoinLeave), false);
            assert.equal(shouldFilterJoinLeavePost({type: PostTypes.LEAVE_CHANNEL}, showJoinLeave), false);
            assert.equal(shouldFilterJoinLeavePost({type: PostTypes.ADD_REMOVE}, showJoinLeave), false);
            assert.equal(shouldFilterJoinLeavePost({type: PostTypes.ADD_TO_CHANNEL}, showJoinLeave), false);
            assert.equal(shouldFilterJoinLeavePost({type: PostTypes.REMOVE_FROM_CHANNEL}, showJoinLeave), false);

            assert.equal(shouldFilterJoinLeavePost({type: PostTypes.JOIN_TEAM}, showJoinLeave), false);
            assert.equal(shouldFilterJoinLeavePost({type: PostTypes.LEAVE_TEAM}, showJoinLeave), false);
            assert.equal(shouldFilterJoinLeavePost({type: PostTypes.ADD_TO_TEAM}, showJoinLeave), false);
            assert.equal(shouldFilterJoinLeavePost({type: PostTypes.REMOVE_FROM_TEAM}, showJoinLeave), false);
        });

        it('hide join/leave posts', () => {
            const showJoinLeave = false;

            assert.equal(shouldFilterJoinLeavePost({type: ''}, showJoinLeave), false);
            assert.equal(shouldFilterJoinLeavePost({type: PostTypes.CHANNEL_DELETED}, showJoinLeave), false);
            assert.equal(shouldFilterJoinLeavePost({type: PostTypes.DISPLAYNAME_CHANGE}, showJoinLeave), false);
            assert.equal(shouldFilterJoinLeavePost({type: PostTypes.CONVERT_CHANNEL}, showJoinLeave), false);
            assert.equal(shouldFilterJoinLeavePost({type: PostTypes.EPHEMERAL}, showJoinLeave), false);
            assert.equal(shouldFilterJoinLeavePost({type: PostTypes.HEADER_CHANGE}, showJoinLeave), false);
            assert.equal(shouldFilterJoinLeavePost({type: PostTypes.PURPOSE_CHANGE}, showJoinLeave), false);

            assert.equal(shouldFilterJoinLeavePost({type: PostTypes.JOIN_LEAVE}, showJoinLeave), true);
            assert.equal(shouldFilterJoinLeavePost({type: PostTypes.JOIN_CHANNEL}, showJoinLeave), true);
            assert.equal(shouldFilterJoinLeavePost({type: PostTypes.LEAVE_CHANNEL}, showJoinLeave), true);
            assert.equal(shouldFilterJoinLeavePost({type: PostTypes.ADD_REMOVE}, showJoinLeave), true);
            assert.equal(shouldFilterJoinLeavePost({type: PostTypes.ADD_TO_CHANNEL}, showJoinLeave), true);
            assert.equal(shouldFilterJoinLeavePost({type: PostTypes.REMOVE_FROM_CHANNEL}, showJoinLeave), true);

            assert.equal(shouldFilterJoinLeavePost({type: PostTypes.JOIN_TEAM}, showJoinLeave), true);
            assert.equal(shouldFilterJoinLeavePost({type: PostTypes.LEAVE_TEAM}, showJoinLeave), true);
            assert.equal(shouldFilterJoinLeavePost({type: PostTypes.ADD_TO_TEAM}, showJoinLeave), true);
            assert.equal(shouldFilterJoinLeavePost({type: PostTypes.REMOVE_FROM_TEAM}, showJoinLeave), true);
        });

        it('always join/leave posts for the current user', () => {
            const username = 'user1';
            const otherUsername = 'user2';
            const showJoinLeave = false;

            assert.equal(shouldFilterJoinLeavePost({type: PostTypes.JOIN_CHANNEL, props: {username}}, showJoinLeave, username), false);
            assert.equal(shouldFilterJoinLeavePost({type: PostTypes.JOIN_CHANNEL, props: {username: otherUsername}}, showJoinLeave, username), true);
            assert.equal(shouldFilterJoinLeavePost({type: PostTypes.LEAVE_CHANNEL, props: {username}}, showJoinLeave, username), false);
            assert.equal(shouldFilterJoinLeavePost({type: PostTypes.LEAVE_CHANNEL, props: {username: otherUsername}}, showJoinLeave, username), true);
            assert.equal(shouldFilterJoinLeavePost({type: PostTypes.ADD_TO_CHANNEL, props: {username, addedUsername: otherUsername}}, showJoinLeave, username), false);
            assert.equal(shouldFilterJoinLeavePost({type: PostTypes.ADD_TO_CHANNEL, props: {username: otherUsername, addedUsername: username}}, showJoinLeave, username), false);
            assert.equal(shouldFilterJoinLeavePost({type: PostTypes.ADD_TO_CHANNEL, props: {username: otherUsername, addedUsername: otherUsername}}, showJoinLeave, username), true);
            assert.equal(shouldFilterJoinLeavePost({type: PostTypes.REMOVE_FROM_CHANNEL, props: {removedUsername: username}}, showJoinLeave, username), false);
            assert.equal(shouldFilterJoinLeavePost({type: PostTypes.REMOVE_FROM_CHANNEL, props: {removedUsername: otherUsername}}, showJoinLeave, username), true);

            assert.equal(shouldFilterJoinLeavePost({type: PostTypes.JOIN_TEAM, props: {username}}, showJoinLeave, username), false);
            assert.equal(shouldFilterJoinLeavePost({type: PostTypes.JOIN_TEAM, props: {username: otherUsername}}, showJoinLeave, username), true);
            assert.equal(shouldFilterJoinLeavePost({type: PostTypes.LEAVE_TEAM, props: {username}}, showJoinLeave, username), false);
            assert.equal(shouldFilterJoinLeavePost({type: PostTypes.LEAVE_TEAM, props: {username: otherUsername}}, showJoinLeave, username), true);
            assert.equal(shouldFilterJoinLeavePost({type: PostTypes.ADD_TO_TEAM, props: {username, addedUsername: otherUsername}}, showJoinLeave, username), false);
            assert.equal(shouldFilterJoinLeavePost({type: PostTypes.ADD_TO_TEAM, props: {username: otherUsername, addedUsername: username}}, showJoinLeave, username), false);
            assert.equal(shouldFilterJoinLeavePost({type: PostTypes.ADD_TO_TEAM, props: {username: otherUsername, addedUsername: otherUsername}}, showJoinLeave, username), true);
            assert.equal(shouldFilterJoinLeavePost({type: PostTypes.REMOVE_FROM_TEAM, props: {removedUsername: username}}, showJoinLeave, username), false);
            assert.equal(shouldFilterJoinLeavePost({type: PostTypes.REMOVE_FROM_TEAM, props: {removedUsername: otherUsername}}, showJoinLeave, username), true);
        });

        describe('combined join/leave messages', () => {
            it('not about current user', () => {
                const postIds = ['abcd', 'efgh'];
                const posts = {
                    abcd: {
                        create_at: 1000,
                        delete_at: 0,
                        message: 'User1 joined the channel',
                        props: {
                            username: 'user1',
                        },
                        type: PostTypes.JOIN_CHANNEL,
                        user_id: 'user1',
                    },
                    efgh: {
                        create_at: 1001,
                        delete_at: 0,
                        message: 'User1 added User2 to the channel',
                        props: {
                            username: 'user1',
                            addedUsername: 'user2',
                        },
                        type: PostTypes.ADD_TO_CHANNEL,
                        user_id: 'user1',
                    },
                };
                const combinedPosts = combineSystemPosts(postIds, posts, 'channel_id');
                const combinedPost = combinedPosts.nextPosts[combinedPosts.postsForChannel[0]];

                assert.equal(shouldFilterJoinLeavePost(combinedPost, false, 'currentUser'), true);
                assert.equal(shouldFilterJoinLeavePost(combinedPost, true, 'currentUser'), false);
            });

            it('current user joining channel', () => {
                const postIds = ['abcd', 'efgh'];
                const posts = {
                    abcd: {
                        create_at: 1000,
                        delete_at: 0,
                        message: 'CurrentUser joined the channel',
                        props: {
                            username: 'currentUser',
                        },
                        type: PostTypes.JOIN_CHANNEL,
                        user_id: 'currentUser',
                    },
                    efgh: {
                        create_at: 1001,
                        delete_at: 0,
                        message: 'User1 added User2 to the channel',
                        props: {
                            username: 'user1',
                            addedUsername: 'user2',
                        },
                        type: PostTypes.ADD_TO_CHANNEL,
                        user_id: 'user1',
                    },
                };
                const combinedPosts = combineSystemPosts(postIds, posts, 'channel_id');
                const combinedPost = combinedPosts.nextPosts[combinedPosts.postsForChannel[0]];

                assert.equal(shouldFilterJoinLeavePost(combinedPost, false, 'currentUser'), false);
                assert.equal(shouldFilterJoinLeavePost(combinedPost, true, 'currentUser'), false);
            });

            it('current user added to channel', () => {
                const postIds = ['abcd', 'efgh'];
                const posts = {
                    abcd: {
                        create_at: 1000,
                        delete_at: 0,
                        message: 'User1 joined the channel',
                        props: {
                            username: 'user1',
                        },
                        type: PostTypes.JOIN_CHANNEL,
                        user_id: 'user1',
                    },
                    efgh: {
                        create_at: 1001,
                        delete_at: 0,
                        message: 'User1 added CurrentUser to the channel',
                        props: {
                            username: 'user1',
                            addedUsername: 'currentUser',
                        },
                        type: PostTypes.ADD_TO_CHANNEL,
                        user_id: 'user1',
                    },
                };
                const combinedPosts = combineSystemPosts(postIds, posts, 'channel_id');
                const combinedPost = combinedPosts.nextPosts[combinedPosts.postsForChannel[0]];

                assert.equal(shouldFilterJoinLeavePost(combinedPost, false, 'currentUser'), false);
                assert.equal(shouldFilterJoinLeavePost(combinedPost, true, 'currentUser'), false);
            });

            it('current user adding another user to channel', () => {
                const postIds = ['abcd', 'efgh'];
                const posts = {
                    abcd: {
                        create_at: 1000,
                        delete_at: 0,
                        message: 'User1 joined the channel',
                        props: {
                            username: 'user1',
                        },
                        type: PostTypes.JOIN_CHANNEL,
                        user_id: 'user1',
                    },
                    efgh: {
                        create_at: 1001,
                        delete_at: 0,
                        message: 'CurrentUser added User2 to the channel',
                        props: {
                            username: 'currentUser',
                            addedUsername: 'user2',
                        },
                        type: PostTypes.ADD_TO_CHANNEL,
                        user_id: 'user1',
                    },
                };
                const combinedPosts = combineSystemPosts(postIds, posts, 'channel_id');
                const combinedPost = combinedPosts.nextPosts[combinedPosts.postsForChannel[0]];

                assert.equal(shouldFilterJoinLeavePost(combinedPost, false, 'currentUser'), false);
                assert.equal(shouldFilterJoinLeavePost(combinedPost, true, 'currentUser'), false);
            });

            it('current user removed from channel', () => {
                const postIds = ['abcd', 'efgh'];
                const posts = {
                    abcd: {
                        create_at: 1000,
                        delete_at: 0,
                        message: 'User1 joined the channel',
                        props: {
                            username: 'user1',
                        },
                        type: PostTypes.JOIN_CHANNEL,
                        user_id: 'user1',
                    },
                    efgh: {
                        create_at: 1001,
                        delete_at: 0,
                        message: 'CurrentUser removed from the channel',
                        props: {
                            removedUsername: 'currentUser',
                        },
                        type: PostTypes.ADD_TO_CHANNEL,
                        user_id: 'user1',
                    },
                };
                const combinedPosts = combineSystemPosts(postIds, posts, 'channel_id');
                const combinedPost = combinedPosts.nextPosts[combinedPosts.postsForChannel[0]];

                assert.equal(shouldFilterJoinLeavePost(combinedPost, false, 'currentUser'), false);
                assert.equal(shouldFilterJoinLeavePost(combinedPost, true, 'currentUser'), false);
            });
        });
    });

    describe('canEditPost', () => {
        const notLicensed = {IsLicensed: 'false'};
        const licensed = {IsLicensed: 'true'};
        const teamId = 'team-id';
        const channelId = 'channel-id';
        const userId = 'user-id';

        it('should allow to edit my post without license', () => {
            // Hasn't license
            assert.ok(canEditPost({}, {PostEditTimeLimit: -1}, notLicensed, teamId, channelId, userId, {user_id: userId, type: 'normal'}));
            assert.ok(!canEditPost({}, {PostEditTimeLimit: -1}, notLicensed, teamId, channelId, userId, {user_id: userId, type: 'system_test'}));
            assert.ok(!canEditPost({}, {PostEditTimeLimit: -1}, notLicensed, teamId, channelId, userId, {user_id: 'other', type: 'normal'}));
            assert.ok(!canEditPost({}, {PostEditTimeLimit: -1}, notLicensed, teamId, channelId, userId, {user_id: 'other', type: 'system_test'}));
            assert.ok(!canEditPost({}, {PostEditTimeLimit: -1}, notLicensed, teamId, channelId, userId, null));
        });

        it('should work with old permissions version', () => {
            const oldVersionState = {
                entities: {
                    general: {
                        serverVersion: '4.3.0',
                    },
                },
            };

            // With old permissions
            assert.ok(!canEditPost(oldVersionState, {PostEditTimeLimit: null, AllowEditPost: 'never'}, licensed, teamId, channelId, userId, {user_id: userId}));
            assert.ok(canEditPost(oldVersionState, {PostEditTimeLimit: null, AllowEditPost: 'always'}, licensed, teamId, channelId, userId, {user_id: userId}));
            assert.ok(canEditPost(oldVersionState, {PostEditTimeLimit: 300, AllowEditPost: 'time_limit'}, licensed, teamId, channelId, userId, {user_id: userId, create_at: Date.now() - 100}));
            assert.ok(!canEditPost(oldVersionState, {PostEditTimeLimit: 300, AllowEditPost: 'time_limit'}, licensed, teamId, channelId, userId, {user_id: userId, create_at: Date.now() - 600000}));
            assert.ok(!canEditPost(oldVersionState, {PostEditTimeLimit: null, AllowEditPost: 'never'}, licensed, teamId, channelId, userId, {user_id: 'other'}));
            assert.ok(!canEditPost(oldVersionState, {PostEditTimeLimit: null, AllowEditPost: 'always'}, licensed, teamId, channelId, userId, {user_id: 'other'}));
            assert.ok(!canEditPost(oldVersionState, {PostEditTimeLimit: 300, AllowEditPost: 'time_limit'}, licensed, teamId, channelId, userId, {user_id: 'other', create_at: Date.now() - 100}));
            assert.ok(!canEditPost(oldVersionState, {PostEditTimeLimit: 300, AllowEditPost: 'time_limit'}, licensed, teamId, channelId, userId, {user_id: 'other', create_at: Date.now() - 600000}));
        });

        it('should work with new permissions version', () => {
            const newVersionState = {
                entities: {
                    general: {
                        serverVersion: '4.9.0',
                    },
                    users: {
                        currentUserId: userId,
                        profiles: {
                            'user-id': {roles: 'system_role'},
                        },
                    },
                    teams: {
                        currentTeamId: teamId,
                        myMembers: {
                            'team-id': {roles: 'team_role'},
                        },
                    },
                    channels: {
                        currentChannelId: channelId,
                        myMembers: {
                            'channel-id': {roles: 'channel_role'},
                        },
                    },
                    roles: {
                        roles: {
                            system_role: {
                                permissions: [],
                            },
                            team_role: {
                                permissions: [],
                            },
                            channel_role: {
                                permissions: [],
                            },
                        },
                    },
                },
            };

            // With new permissions
            assert.ok(!canEditPost(newVersionState, {PostEditTimeLimit: -1}, licensed, teamId, channelId, userId, {user_id: userId}));
            assert.ok(!canEditPost(newVersionState, {PostEditTimeLimit: 300}, licensed, teamId, channelId, userId, {user_id: userId, create_at: Date.now() - 100}));
            assert.ok(!canEditPost(newVersionState, {PostEditTimeLimit: 300}, licensed, teamId, channelId, userId, {user_id: userId, create_at: Date.now() - 6000000}));
            assert.ok(!canEditPost(newVersionState, {PostEditTimeLimit: -1}, licensed, teamId, channelId, userId, {user_id: 'other'}));
            assert.ok(!canEditPost(newVersionState, {PostEditTimeLimit: 300}, licensed, teamId, channelId, userId, {user_id: 'other', create_at: Date.now() - 100}));
            assert.ok(!canEditPost(newVersionState, {PostEditTimeLimit: 300}, licensed, teamId, channelId, userId, {user_id: 'other', create_at: Date.now() - 6000000}));

            newVersionState.entities.roles = {
                roles: {
                    system_role: {permissions: [Permissions.EDIT_POST]},
                    team_role: {permissions: []},
                    channel_role: {permissions: []},
                },
            };
            assert.ok(canEditPost(newVersionState, {PostEditTimeLimit: -1}, licensed, teamId, channelId, userId, {user_id: userId}));
            assert.ok(canEditPost(newVersionState, {PostEditTimeLimit: 300}, licensed, teamId, channelId, userId, {user_id: userId, create_at: Date.now() - 100}));
            assert.ok(!canEditPost(newVersionState, {PostEditTimeLimit: 300}, licensed, teamId, channelId, userId, {user_id: userId, create_at: Date.now() - 6000000}));
            assert.ok(!canEditPost(newVersionState, {PostEditTimeLimit: -1}, licensed, teamId, channelId, userId, {user_id: 'other'}));
            assert.ok(!canEditPost(newVersionState, {PostEditTimeLimit: 300}, licensed, teamId, channelId, userId, {user_id: 'other', create_at: Date.now() - 100}));
            assert.ok(!canEditPost(newVersionState, {PostEditTimeLimit: 300}, licensed, teamId, channelId, userId, {user_id: 'other', create_at: Date.now() - 6000000}));

            newVersionState.entities.roles = {
                roles: {
                    system_role: {permissions: []},
                    team_role: {permissions: [Permissions.EDIT_POST]},
                    channel_role: {permissions: []},
                },
            };
            assert.ok(canEditPost(newVersionState, {PostEditTimeLimit: -1}, licensed, teamId, channelId, userId, {user_id: userId}));
            assert.ok(canEditPost(newVersionState, {PostEditTimeLimit: 300}, licensed, teamId, channelId, userId, {user_id: userId, create_at: Date.now() - 100}));
            assert.ok(!canEditPost(newVersionState, {PostEditTimeLimit: 300}, licensed, teamId, channelId, userId, {user_id: userId, create_at: Date.now() - 6000000}));
            assert.ok(!canEditPost(newVersionState, {PostEditTimeLimit: -1}, licensed, teamId, channelId, userId, {user_id: 'other'}));
            assert.ok(!canEditPost(newVersionState, {PostEditTimeLimit: 300}, licensed, teamId, channelId, userId, {user_id: 'other', create_at: Date.now() - 100}));
            assert.ok(!canEditPost(newVersionState, {PostEditTimeLimit: 300}, licensed, teamId, channelId, userId, {user_id: 'other', create_at: Date.now() - 6000000}));

            newVersionState.entities.roles = {
                roles: {
                    system_role: {permissions: []},
                    team_role: {permissions: []},
                    channel_role: {permissions: [Permissions.EDIT_POST]},
                },
            };
            assert.ok(canEditPost(newVersionState, {PostEditTimeLimit: -1}, licensed, teamId, channelId, userId, {user_id: userId}));
            assert.ok(canEditPost(newVersionState, {PostEditTimeLimit: 300}, licensed, teamId, channelId, userId, {user_id: userId, create_at: Date.now() - 100}));
            assert.ok(!canEditPost(newVersionState, {PostEditTimeLimit: 300}, licensed, teamId, channelId, userId, {user_id: userId, create_at: Date.now() - 6000000}));
            assert.ok(!canEditPost(newVersionState, {PostEditTimeLimit: -1}, licensed, teamId, channelId, userId, {user_id: 'other'}));
            assert.ok(!canEditPost(newVersionState, {PostEditTimeLimit: 300}, licensed, teamId, channelId, userId, {user_id: 'other', create_at: Date.now() - 100}));
            assert.ok(!canEditPost(newVersionState, {PostEditTimeLimit: 300}, licensed, teamId, channelId, userId, {user_id: 'other', create_at: Date.now() - 6000000}));

            newVersionState.entities.roles = {
                roles: {
                    system_role: {permissions: [Permissions.EDIT_OTHERS_POSTS]},
                    team_role: {permissions: []},
                    channel_role: {permissions: []},
                },
            };
            assert.ok(!canEditPost(newVersionState, {PostEditTimeLimit: -1}, licensed, teamId, channelId, userId, {user_id: userId}));
            assert.ok(!canEditPost(newVersionState, {PostEditTimeLimit: 300}, licensed, teamId, channelId, userId, {user_id: userId, create_at: Date.now() - 100}));
            assert.ok(!canEditPost(newVersionState, {PostEditTimeLimit: 300}, licensed, teamId, channelId, userId, {user_id: userId, create_at: Date.now() - 6000000}));
            assert.ok(!canEditPost(newVersionState, {PostEditTimeLimit: -1}, licensed, teamId, channelId, userId, {user_id: 'other'}));
            assert.ok(!canEditPost(newVersionState, {PostEditTimeLimit: 300}, licensed, teamId, channelId, userId, {user_id: 'other', create_at: Date.now() - 100}));
            assert.ok(!canEditPost(newVersionState, {PostEditTimeLimit: 300}, licensed, teamId, channelId, userId, {user_id: 'other', create_at: Date.now() - 6000000}));

            newVersionState.entities.roles = {
                roles: {
                    system_role: {permissions: []},
                    team_role: {permissions: [Permissions.EDIT_OTHERS_POSTS]},
                    channel_role: {permissions: []},
                },
            };
            assert.ok(!canEditPost(newVersionState, {PostEditTimeLimit: -1}, licensed, teamId, channelId, userId, {user_id: userId}));
            assert.ok(!canEditPost(newVersionState, {PostEditTimeLimit: 300}, licensed, teamId, channelId, userId, {user_id: userId, create_at: Date.now() - 100}));
            assert.ok(!canEditPost(newVersionState, {PostEditTimeLimit: 300}, licensed, teamId, channelId, userId, {user_id: userId, create_at: Date.now() - 6000000}));
            assert.ok(!canEditPost(newVersionState, {PostEditTimeLimit: -1}, licensed, teamId, channelId, userId, {user_id: 'other'}));
            assert.ok(!canEditPost(newVersionState, {PostEditTimeLimit: 300}, licensed, teamId, channelId, userId, {user_id: 'other', create_at: Date.now() - 100}));
            assert.ok(!canEditPost(newVersionState, {PostEditTimeLimit: 300}, licensed, teamId, channelId, userId, {user_id: 'other', create_at: Date.now() - 6000000}));

            newVersionState.entities.roles = {
                roles: {
                    system_role: {permissions: []},
                    team_role: {permissions: []},
                    channel_role: {permissions: [Permissions.EDIT_OTHERS_POSTS]},
                },
            };
            assert.ok(!canEditPost(newVersionState, {PostEditTimeLimit: -1}, licensed, teamId, channelId, userId, {user_id: userId}));
            assert.ok(!canEditPost(newVersionState, {PostEditTimeLimit: 300}, licensed, teamId, channelId, userId, {user_id: userId, create_at: Date.now() - 100}));
            assert.ok(!canEditPost(newVersionState, {PostEditTimeLimit: 300}, licensed, teamId, channelId, userId, {user_id: userId, create_at: Date.now() - 6000000}));
            assert.ok(!canEditPost(newVersionState, {PostEditTimeLimit: -1}, licensed, teamId, channelId, userId, {user_id: 'other'}));
            assert.ok(!canEditPost(newVersionState, {PostEditTimeLimit: 300}, licensed, teamId, channelId, userId, {user_id: 'other', create_at: Date.now() - 100}));
            assert.ok(!canEditPost(newVersionState, {PostEditTimeLimit: 300}, licensed, teamId, channelId, userId, {user_id: 'other', create_at: Date.now() - 6000000}));

            newVersionState.entities.roles = {
                roles: {
                    system_role: {permissions: [Permissions.EDIT_OTHERS_POSTS, Permissions.EDIT_POST]},
                    team_role: {permissions: []},
                    channel_role: {permissions: []},
                },
            };
            assert.ok(canEditPost(newVersionState, {PostEditTimeLimit: -1}, licensed, teamId, channelId, userId, {user_id: userId}));
            assert.ok(canEditPost(newVersionState, {PostEditTimeLimit: 300}, licensed, teamId, channelId, userId, {user_id: userId, create_at: Date.now() - 100}));
            assert.ok(!canEditPost(newVersionState, {PostEditTimeLimit: 300}, licensed, teamId, channelId, userId, {user_id: userId, create_at: Date.now() - 6000000}));
            assert.ok(canEditPost(newVersionState, {PostEditTimeLimit: -1}, licensed, teamId, channelId, userId, {user_id: 'other'}));
            assert.ok(canEditPost(newVersionState, {PostEditTimeLimit: 300}, licensed, teamId, channelId, userId, {user_id: 'other', create_at: Date.now() - 100}));
            assert.ok(!canEditPost(newVersionState, {PostEditTimeLimit: 300}, licensed, teamId, channelId, userId, {user_id: 'other', create_at: Date.now() - 6000000}));

            newVersionState.entities.roles = {
                roles: {
                    system_role: {permissions: []},
                    team_role: {permissions: [Permissions.EDIT_OTHERS_POSTS, Permissions.EDIT_POST]},
                    channel_role: {permissions: []},
                },
            };
            assert.ok(canEditPost(newVersionState, {PostEditTimeLimit: -1}, licensed, teamId, channelId, userId, {user_id: userId}));
            assert.ok(canEditPost(newVersionState, {PostEditTimeLimit: 300}, licensed, teamId, channelId, userId, {user_id: userId, create_at: Date.now() - 100}));
            assert.ok(!canEditPost(newVersionState, {PostEditTimeLimit: 300}, licensed, teamId, channelId, userId, {user_id: userId, create_at: Date.now() - 6000000}));
            assert.ok(canEditPost(newVersionState, {PostEditTimeLimit: -1}, licensed, teamId, channelId, userId, {user_id: 'other'}));
            assert.ok(canEditPost(newVersionState, {PostEditTimeLimit: 300}, licensed, teamId, channelId, userId, {user_id: 'other', create_at: Date.now() - 100}));
            assert.ok(!canEditPost(newVersionState, {PostEditTimeLimit: 300}, licensed, teamId, channelId, userId, {user_id: 'other', create_at: Date.now() - 6000000}));

            newVersionState.entities.roles = {
                roles: {
                    system_role: {permissions: []},
                    team_role: {permissions: []},
                    channel_role: {permissions: [Permissions.EDIT_OTHERS_POSTS, Permissions.EDIT_POST]},
                },
            };
            assert.ok(canEditPost(newVersionState, {PostEditTimeLimit: -1}, licensed, teamId, channelId, userId, {user_id: userId}));
            assert.ok(canEditPost(newVersionState, {PostEditTimeLimit: 300}, licensed, teamId, channelId, userId, {user_id: userId, create_at: Date.now() - 100}));
            assert.ok(!canEditPost(newVersionState, {PostEditTimeLimit: 300}, licensed, teamId, channelId, userId, {user_id: userId, create_at: Date.now() - 6000000}));
            assert.ok(canEditPost(newVersionState, {PostEditTimeLimit: -1}, licensed, teamId, channelId, userId, {user_id: 'other'}));
            assert.ok(canEditPost(newVersionState, {PostEditTimeLimit: 300}, licensed, teamId, channelId, userId, {user_id: 'other', create_at: Date.now() - 100}));
            assert.ok(!canEditPost(newVersionState, {PostEditTimeLimit: 300}, licensed, teamId, channelId, userId, {user_id: 'other', create_at: Date.now() - 6000000}));
        });
    });

    describe('isSystemMessage', () => {
        it('should identify if post is system message', () => {
            const testCases = [
                {input: {type: ''}, output: false},

                {input: {type: PostTypes.CHANNEL_DELETED}, output: true},
                {input: {type: PostTypes.DISPLAYNAME_CHANGE}, output: true},
                {input: {type: PostTypes.CONVERT_CHANNEL}, output: true},
                {input: {type: PostTypes.EPHEMERAL}, output: true},
                {input: {type: PostTypes.EPHEMERAL_ADD_TO_CHANNEL}, output: true},
                {input: {type: PostTypes.HEADER_CHANGE}, output: true},
                {input: {type: PostTypes.PURPOSE_CHANGE}, output: true},

                {input: {type: PostTypes.JOIN_LEAVE}, output: true}, // deprecated system type
                {input: {type: PostTypes.ADD_REMOVE}, output: true}, // deprecated system type

                {input: {type: PostTypes.COMBINED_USER_ACTIVITY}, output: true},

                {input: {type: PostTypes.ADD_TO_CHANNEL}, output: true},
                {input: {type: PostTypes.JOIN_CHANNEL}, output: true},
                {input: {type: PostTypes.LEAVE_CHANNEL}, output: true},
                {input: {type: PostTypes.REMOVE_FROM_CHANNEL}, output: true},
                {input: {type: PostTypes.ADD_TO_TEAM}, output: true},
                {input: {type: PostTypes.JOIN_TEAM}, output: true},
                {input: {type: PostTypes.LEAVE_TEAM}, output: true},
                {input: {type: PostTypes.REMOVE_FROM_TEAM}, output: true},
            ];

            testCases.forEach((testCase) => {
                assert.equal(
                    isSystemMessage(testCase.input),
                    testCase.output,
                    `isSystemMessage('${testCase.input}') should return ${testCase.output}`,
                );
            });
        });
    });

    describe('isUserActivityPost', () => {
        it('should identify if post is user activity - add/remove/join/leave channel/team', () => {
            const testCases = [
                {input: '', output: false},
                {input: null, output: false},

                {input: PostTypes.CHANNEL_DELETED, output: false},
                {input: PostTypes.DISPLAYNAME_CHANGE, output: false},
                {input: PostTypes.CONVERT_CHANNEL, output: false},
                {input: PostTypes.EPHEMERAL, output: false},
                {input: PostTypes.EPHEMERAL_ADD_TO_CHANNEL, output: false},
                {input: PostTypes.HEADER_CHANGE, output: false},
                {input: PostTypes.PURPOSE_CHANGE, output: false},

                {input: PostTypes.JOIN_LEAVE, output: false}, // deprecated system type
                {input: PostTypes.ADD_REMOVE, output: false}, // deprecated system type

                {input: PostTypes.COMBINED_USER_ACTIVITY, output: false},

                {input: PostTypes.ADD_TO_CHANNEL, output: true},
                {input: PostTypes.JOIN_CHANNEL, output: true},
                {input: PostTypes.LEAVE_CHANNEL, output: true},
                {input: PostTypes.REMOVE_FROM_CHANNEL, output: true},
                {input: PostTypes.ADD_TO_TEAM, output: true},
                {input: PostTypes.JOIN_TEAM, output: true},
                {input: PostTypes.LEAVE_TEAM, output: true},
                {input: PostTypes.REMOVE_FROM_TEAM, output: true},
            ];

            testCases.forEach((testCase) => {
                assert.equal(
                    isUserActivityPost(testCase.input),
                    testCase.output,
                    `isUserActivityPost('${testCase.input}') should return ${testCase.output}`,
                );
            });
        });
    });

    describe('combineUserActivitySystemPost', () => {
        it('should return null', () => {
            assert.equal(Boolean(combineUserActivitySystemPost()), false);
            assert.equal(Boolean(combineUserActivitySystemPost([])), false);
        });

        const postAddToChannel1 = {type: PostTypes.ADD_TO_CHANNEL, user_id: 'user_id_1', props: {addedUserId: 'added_user_id_1', addedUsername: 'added_username_1'}};
        const postAddToChannel2 = {type: PostTypes.ADD_TO_CHANNEL, user_id: 'user_id_1', props: {addedUserId: 'added_user_id_2', addedUsername: 'added_username_2'}};
        const postAddToChannel3 = {type: PostTypes.ADD_TO_CHANNEL, user_id: 'user_id_1', props: {addedUserId: 'added_user_id_3', addedUsername: 'added_username_3'}};
        const postAddToChannel4 = {type: PostTypes.ADD_TO_CHANNEL, user_id: 'user_id_2', props: {addedUserId: 'added_user_id_4', addedUsername: 'added_username_4'}};
        const postAddToChannel5 = {type: PostTypes.ADD_TO_CHANNEL, user_id: 'user_id_1', props: {addedUsername: 'added_username_1'}};
        it('should match return for ADD_TO_CHANNEL', () => {
            const out1 = {
                allUserIds: ['added_user_id_1', 'user_id_1'],
                allUsernames: [],
                messageData: [{actorId: 'user_id_1', postType: PostTypes.ADD_TO_CHANNEL, userIds: ['added_user_id_1']}],
            };
            assert.deepEqual(combineUserActivitySystemPost([postAddToChannel1]), out1);

            const out2 = {
                allUserIds: ['added_user_id_1', 'added_user_id_2', 'user_id_1'],
                allUsernames: [],
                messageData: [{actorId: 'user_id_1', postType: PostTypes.ADD_TO_CHANNEL, userIds: ['added_user_id_1', 'added_user_id_2']}],
            };
            assert.deepEqual(combineUserActivitySystemPost([postAddToChannel1, postAddToChannel2]), out2);

            const out3 = {
                allUserIds: ['added_user_id_1', 'added_user_id_2', 'added_user_id_3', 'user_id_1'],
                allUsernames: [],
                messageData: [{actorId: 'user_id_1', postType: PostTypes.ADD_TO_CHANNEL, userIds: ['added_user_id_1', 'added_user_id_2', 'added_user_id_3']}],
            };
            assert.deepEqual(combineUserActivitySystemPost([postAddToChannel1, postAddToChannel2, postAddToChannel3]), out3);

            const out4 = {
                allUserIds: ['added_user_id_1', 'added_user_id_2', 'added_user_id_3', 'user_id_1', 'added_user_id_4', 'user_id_2'],
                allUsernames: [],
                messageData: [
                    {actorId: 'user_id_1', postType: PostTypes.ADD_TO_CHANNEL, userIds: ['added_user_id_1', 'added_user_id_2', 'added_user_id_3']},
                    {actorId: 'user_id_2', postType: PostTypes.ADD_TO_CHANNEL, userIds: ['added_user_id_4']},
                ],
            };
            assert.deepEqual(combineUserActivitySystemPost([postAddToChannel1, postAddToChannel2, postAddToChannel3, postAddToChannel4]), out4);

            const out5 = {
                allUserIds: ['user_id_1'],
                allUsernames: ['added_username_1'],
                messageData: [{actorId: 'user_id_1', postType: PostTypes.ADD_TO_CHANNEL, userIds: ['added_username_1']}],
            };
            assert.deepEqual(combineUserActivitySystemPost([postAddToChannel5]), out5);

            const out6 = {
                allUserIds: ['added_user_id_1', 'added_user_id_2', 'added_user_id_3', 'user_id_1', 'added_user_id_4', 'user_id_2'],
                allUsernames: ['added_username_1'],
                messageData: [
                    {actorId: 'user_id_1', postType: PostTypes.ADD_TO_CHANNEL, userIds: ['added_username_1', 'added_user_id_1', 'added_user_id_2', 'added_user_id_3']},
                    {actorId: 'user_id_2', postType: PostTypes.ADD_TO_CHANNEL, userIds: ['added_user_id_4']},
                ],
            };
            assert.deepEqual(combineUserActivitySystemPost([postAddToChannel1, postAddToChannel2, postAddToChannel3, postAddToChannel4, postAddToChannel5]), out6);
        });

        it('should match return for ADD_TO_CHANNEL, backward compatibility with addedUsername', () => {
            const out1 = {
                allUserIds: ['user_id_1'],
                allUsernames: ['added_user_name_1'],
                messageData: [{actorId: 'user_id_1', postType: PostTypes.ADD_TO_CHANNEL, userIds: ['added_user_name_1']}],
            };
            assert.deepEqual(combineUserActivitySystemPost([{...postAddToChannel1, props: {addedUsername: 'added_user_name_1'}}]), out1);

            const out2 = {
                allUserIds: ['added_user_id_2', 'user_id_1'],
                allUsernames: ['added_user_name_1'],
                messageData: [{actorId: 'user_id_1', postType: PostTypes.ADD_TO_CHANNEL, userIds: ['added_user_name_1', 'added_user_id_2']}],
            };
            assert.deepEqual(combineUserActivitySystemPost([{...postAddToChannel1, props: {addedUsername: 'added_user_name_1'}}, postAddToChannel2]), out2);

            const out3 = {
                allUserIds: ['added_user_id_1', 'added_user_id_2', 'added_user_id_3', 'user_id_1', 'user_id_2'],
                allUsernames: ['added_user_name_4'],
                messageData: [
                    {actorId: 'user_id_1', postType: PostTypes.ADD_TO_CHANNEL, userIds: ['added_user_id_1', 'added_user_id_2', 'added_user_id_3']},
                    {actorId: 'user_id_2', postType: PostTypes.ADD_TO_CHANNEL, userIds: ['added_user_name_4']},
                ],
            };
            assert.deepEqual(combineUserActivitySystemPost([postAddToChannel1, postAddToChannel2, postAddToChannel3, {...postAddToChannel4, props: {addedUsername: 'added_user_name_4'}}]), out3);
        });

        const postAddToTeam1 = {type: PostTypes.ADD_TO_TEAM, user_id: 'user_id_1', props: {addedUserId: 'added_user_id_1'}};
        const postAddToTeam2 = {type: PostTypes.ADD_TO_TEAM, user_id: 'user_id_1', props: {addedUserId: 'added_user_id_2'}};
        const postAddToTeam3 = {type: PostTypes.ADD_TO_TEAM, user_id: 'user_id_1', props: {addedUserId: 'added_user_id_3'}};
        const postAddToTeam4 = {type: PostTypes.ADD_TO_TEAM, user_id: 'user_id_2', props: {addedUserId: 'added_user_id_4'}};
        it('should match return for ADD_TO_TEAM', () => {
            const out1 = {
                allUserIds: ['added_user_id_1', 'user_id_1'],
                allUsernames: [],
                messageData: [{actorId: 'user_id_1', postType: PostTypes.ADD_TO_TEAM, userIds: ['added_user_id_1']}],
            };
            assert.deepEqual(combineUserActivitySystemPost([postAddToTeam1]), out1);

            const out2 = {
                allUserIds: ['added_user_id_1', 'added_user_id_2', 'user_id_1'],
                allUsernames: [],
                messageData: [{actorId: 'user_id_1', postType: PostTypes.ADD_TO_TEAM, userIds: ['added_user_id_1', 'added_user_id_2']}],
            };
            assert.deepEqual(combineUserActivitySystemPost([postAddToTeam1, postAddToTeam2]), out2);

            const out3 = {
                allUserIds: ['added_user_id_1', 'added_user_id_2', 'added_user_id_3', 'user_id_1'],
                allUsernames: [],
                messageData: [{actorId: 'user_id_1', postType: PostTypes.ADD_TO_TEAM, userIds: ['added_user_id_1', 'added_user_id_2', 'added_user_id_3']}],
            };
            assert.deepEqual(combineUserActivitySystemPost([postAddToTeam1, postAddToTeam2, postAddToTeam3]), out3);

            const out4 = {
                allUserIds: ['added_user_id_1', 'added_user_id_2', 'added_user_id_3', 'user_id_1', 'added_user_id_4', 'user_id_2'],
                allUsernames: [],
                messageData: [
                    {actorId: 'user_id_1', postType: PostTypes.ADD_TO_TEAM, userIds: ['added_user_id_1', 'added_user_id_2', 'added_user_id_3']},
                    {actorId: 'user_id_2', postType: PostTypes.ADD_TO_TEAM, userIds: ['added_user_id_4']},
                ],
            };
            assert.deepEqual(combineUserActivitySystemPost([postAddToTeam1, postAddToTeam2, postAddToTeam3, postAddToTeam4]), out4);
        });

        it('should match return for ADD_TO_TEAM, backward compatibility with addedUsername', () => {
            const out1 = {
                allUserIds: ['user_id_1'],
                allUsernames: ['added_user_name_1'],
                messageData: [{actorId: 'user_id_1', postType: PostTypes.ADD_TO_TEAM, userIds: ['added_user_name_1']}],
            };
            assert.deepEqual(combineUserActivitySystemPost([{...postAddToTeam1, props: {addedUsername: 'added_user_name_1'}}]), out1);

            const out2 = {
                allUserIds: ['added_user_id_2', 'user_id_1'],
                allUsernames: ['added_user_name_1'],
                messageData: [{actorId: 'user_id_1', postType: PostTypes.ADD_TO_TEAM, userIds: ['added_user_name_1', 'added_user_id_2']}],
            };
            assert.deepEqual(combineUserActivitySystemPost([{...postAddToTeam1, props: {addedUsername: 'added_user_name_1'}}, postAddToTeam2]), out2);

            const out3 = {
                allUserIds: ['added_user_id_1', 'added_user_id_2', 'added_user_id_3', 'user_id_1', 'user_id_2'],
                allUsernames: ['added_user_name_4'],
                messageData: [
                    {actorId: 'user_id_1', postType: PostTypes.ADD_TO_TEAM, userIds: ['added_user_id_1', 'added_user_id_2', 'added_user_id_3']},
                    {actorId: 'user_id_2', postType: PostTypes.ADD_TO_TEAM, userIds: ['added_user_name_4']},
                ],
            };
            assert.deepEqual(combineUserActivitySystemPost([postAddToTeam1, postAddToTeam2, postAddToTeam3, {...postAddToTeam4, props: {addedUsername: 'added_user_name_4'}}]), out3);
        });

        const postJoinChannel1 = {type: PostTypes.JOIN_CHANNEL, user_id: 'user_id_1'};
        const postJoinChannel2 = {type: PostTypes.JOIN_CHANNEL, user_id: 'user_id_2'};
        const postJoinChannel3 = {type: PostTypes.JOIN_CHANNEL, user_id: 'user_id_3'};
        const postJoinChannel4 = {type: PostTypes.JOIN_CHANNEL, user_id: 'user_id_4'};
        it('should match return for JOIN_CHANNEL', () => {
            const out1 = {
                allUserIds: ['user_id_1'],
                allUsernames: [],
                messageData: [{postType: PostTypes.JOIN_CHANNEL, userIds: ['user_id_1']}],
            };
            assert.deepEqual(combineUserActivitySystemPost([postJoinChannel1]), out1);

            const out2 = {
                allUserIds: ['user_id_1', 'user_id_2'],
                allUsernames: [],
                messageData: [{postType: PostTypes.JOIN_CHANNEL, userIds: ['user_id_1', 'user_id_2']}],
            };
            assert.deepEqual(combineUserActivitySystemPost([postJoinChannel1, postJoinChannel2]), out2);

            const out3 = {
                allUserIds: ['user_id_1', 'user_id_2', 'user_id_3'],
                allUsernames: [],
                messageData: [{postType: PostTypes.JOIN_CHANNEL, userIds: ['user_id_1', 'user_id_2', 'user_id_3']}],
            };
            assert.deepEqual(combineUserActivitySystemPost([postJoinChannel1, postJoinChannel2, postJoinChannel3]), out3);

            const out4 = {
                allUserIds: ['user_id_1', 'user_id_2', 'user_id_3', 'user_id_4'],
                allUsernames: [],
                messageData: [{postType: PostTypes.JOIN_CHANNEL, userIds: ['user_id_1', 'user_id_2', 'user_id_3', 'user_id_4']}],
            };
            assert.deepEqual(combineUserActivitySystemPost([postJoinChannel1, postJoinChannel2, postJoinChannel3, postJoinChannel4]), out4);
        });

        const postJoinTeam1 = {type: PostTypes.JOIN_TEAM, user_id: 'user_id_1'};
        const postJoinTeam2 = {type: PostTypes.JOIN_TEAM, user_id: 'user_id_2'};
        const postJoinTeam3 = {type: PostTypes.JOIN_TEAM, user_id: 'user_id_3'};
        const postJoinTeam4 = {type: PostTypes.JOIN_TEAM, user_id: 'user_id_4'};
        it('should match return for JOIN_TEAM', () => {
            const out1 = {
                allUserIds: ['user_id_1'],
                allUsernames: [],
                messageData: [{postType: PostTypes.JOIN_TEAM, userIds: ['user_id_1']}],
            };
            assert.deepEqual(combineUserActivitySystemPost([postJoinTeam1]), out1);

            const out2 = {
                allUserIds: ['user_id_1', 'user_id_2'],
                allUsernames: [],
                messageData: [{postType: PostTypes.JOIN_TEAM, userIds: ['user_id_1', 'user_id_2']}],
            };
            assert.deepEqual(combineUserActivitySystemPost([postJoinTeam1, postJoinTeam2]), out2);

            const out3 = {
                allUserIds: ['user_id_1', 'user_id_2', 'user_id_3'],
                allUsernames: [],
                messageData: [{postType: PostTypes.JOIN_TEAM, userIds: ['user_id_1', 'user_id_2', 'user_id_3']}],
            };
            assert.deepEqual(combineUserActivitySystemPost([postJoinTeam1, postJoinTeam2, postJoinTeam3]), out3);

            const out4 = {
                allUserIds: ['user_id_1', 'user_id_2', 'user_id_3', 'user_id_4'],
                allUsernames: [],
                messageData: [{postType: PostTypes.JOIN_TEAM, userIds: ['user_id_1', 'user_id_2', 'user_id_3', 'user_id_4']}],
            };
            assert.deepEqual(combineUserActivitySystemPost([postJoinTeam1, postJoinTeam2, postJoinTeam3, postJoinTeam4]), out4);
        });

        const postLeaveChannel1 = {type: PostTypes.LEAVE_CHANNEL, user_id: 'user_id_1'};
        const postLeaveChannel2 = {type: PostTypes.LEAVE_CHANNEL, user_id: 'user_id_2'};
        const postLeaveChannel3 = {type: PostTypes.LEAVE_CHANNEL, user_id: 'user_id_3'};
        const postLeaveChannel4 = {type: PostTypes.LEAVE_CHANNEL, user_id: 'user_id_4'};
        it('should match return for LEAVE_CHANNEL', () => {
            const out1 = {
                allUserIds: ['user_id_1'],
                allUsernames: [],
                messageData: [{postType: PostTypes.LEAVE_CHANNEL, userIds: ['user_id_1']}],
            };
            assert.deepEqual(combineUserActivitySystemPost([postLeaveChannel1]), out1);

            const out2 = {
                allUserIds: ['user_id_1', 'user_id_2'],
                allUsernames: [],
                messageData: [{postType: PostTypes.LEAVE_CHANNEL, userIds: ['user_id_1', 'user_id_2']}],
            };
            assert.deepEqual(combineUserActivitySystemPost([postLeaveChannel1, postLeaveChannel2]), out2);

            const out3 = {
                allUserIds: ['user_id_1', 'user_id_2', 'user_id_3'],
                allUsernames: [],
                messageData: [{postType: PostTypes.LEAVE_CHANNEL, userIds: ['user_id_1', 'user_id_2', 'user_id_3']}],
            };
            assert.deepEqual(combineUserActivitySystemPost([postLeaveChannel1, postLeaveChannel2, postLeaveChannel3]), out3);

            const out4 = {
                allUserIds: ['user_id_1', 'user_id_2', 'user_id_3', 'user_id_4'],
                allUsernames: [],
                messageData: [{postType: PostTypes.LEAVE_CHANNEL, userIds: ['user_id_1', 'user_id_2', 'user_id_3', 'user_id_4']}],
            };
            assert.deepEqual(combineUserActivitySystemPost([postLeaveChannel1, postLeaveChannel2, postLeaveChannel3, postLeaveChannel4]), out4);
        });

        const postLeaveTeam1 = {type: PostTypes.LEAVE_TEAM, user_id: 'user_id_1'};
        const postLeaveTeam2 = {type: PostTypes.LEAVE_TEAM, user_id: 'user_id_2'};
        const postLeaveTeam3 = {type: PostTypes.LEAVE_TEAM, user_id: 'user_id_3'};
        const postLeaveTeam4 = {type: PostTypes.LEAVE_TEAM, user_id: 'user_id_4'};
        it('should match return for LEAVE_TEAM', () => {
            const out1 = {
                allUserIds: ['user_id_1'],
                allUsernames: [],
                messageData: [{postType: PostTypes.LEAVE_TEAM, userIds: ['user_id_1']}],
            };
            assert.deepEqual(combineUserActivitySystemPost([postLeaveTeam1]), out1);

            const out2 = {
                allUserIds: ['user_id_1', 'user_id_2'],
                allUsernames: [],
                messageData: [{postType: PostTypes.LEAVE_TEAM, userIds: ['user_id_1', 'user_id_2']}],
            };
            assert.deepEqual(combineUserActivitySystemPost([postLeaveTeam1, postLeaveTeam2]), out2);

            const out3 = {
                allUserIds: ['user_id_1', 'user_id_2', 'user_id_3'],
                allUsernames: [],
                messageData: [{postType: PostTypes.LEAVE_TEAM, userIds: ['user_id_1', 'user_id_2', 'user_id_3']}],
            };
            assert.deepEqual(combineUserActivitySystemPost([postLeaveTeam1, postLeaveTeam2, postLeaveTeam3]), out3);

            const out4 = {
                allUserIds: ['user_id_1', 'user_id_2', 'user_id_3', 'user_id_4'],
                allUsernames: [],
                messageData: [{postType: PostTypes.LEAVE_TEAM, userIds: ['user_id_1', 'user_id_2', 'user_id_3', 'user_id_4']}],
            };
            assert.deepEqual(combineUserActivitySystemPost([postLeaveTeam1, postLeaveTeam2, postLeaveTeam3, postLeaveTeam4]), out4);
        });

        const postRemoveFromChannel1 = {type: PostTypes.REMOVE_FROM_CHANNEL, user_id: 'user_id_1', props: {removedUserId: 'removed_user_id_1'}};
        const postRemoveFromChannel2 = {type: PostTypes.REMOVE_FROM_CHANNEL, user_id: 'user_id_1', props: {removedUserId: 'removed_user_id_2'}};
        const postRemoveFromChannel3 = {type: PostTypes.REMOVE_FROM_CHANNEL, user_id: 'user_id_1', props: {removedUserId: 'removed_user_id_3'}};
        const postRemoveFromChannel4 = {type: PostTypes.REMOVE_FROM_CHANNEL, user_id: 'user_id_1', props: {removedUserId: 'removed_user_id_4'}};
        it('should match return for REMOVE_FROM_CHANNEL', () => {
            const out1 = {
                allUserIds: ['removed_user_id_1', 'user_id_1'],
                allUsernames: [],
                messageData: [{actorId: 'user_id_1', postType: PostTypes.REMOVE_FROM_CHANNEL, userIds: ['removed_user_id_1']}],
            };
            assert.deepEqual(combineUserActivitySystemPost([postRemoveFromChannel1]), out1);

            const out2 = {
                allUserIds: ['removed_user_id_1', 'removed_user_id_2', 'user_id_1'],
                allUsernames: [],
                messageData: [{actorId: 'user_id_1', postType: PostTypes.REMOVE_FROM_CHANNEL, userIds: ['removed_user_id_1', 'removed_user_id_2']}],
            };
            assert.deepEqual(combineUserActivitySystemPost([postRemoveFromChannel1, postRemoveFromChannel2]), out2);

            const out3 = {
                allUserIds: ['removed_user_id_1', 'removed_user_id_2', 'removed_user_id_3', 'user_id_1'],
                allUsernames: [],
                messageData: [{actorId: 'user_id_1', postType: PostTypes.REMOVE_FROM_CHANNEL, userIds: ['removed_user_id_1', 'removed_user_id_2', 'removed_user_id_3']}],
            };
            assert.deepEqual(combineUserActivitySystemPost([postRemoveFromChannel1, postRemoveFromChannel2, postRemoveFromChannel3]), out3);

            const out4 = {
                allUserIds: ['removed_user_id_1', 'removed_user_id_2', 'removed_user_id_3', 'removed_user_id_4', 'user_id_1'],
                allUsernames: [],
                messageData: [{actorId: 'user_id_1', postType: PostTypes.REMOVE_FROM_CHANNEL, userIds: ['removed_user_id_1', 'removed_user_id_2', 'removed_user_id_3', 'removed_user_id_4']}],
            };
            assert.deepEqual(combineUserActivitySystemPost([postRemoveFromChannel1, postRemoveFromChannel2, postRemoveFromChannel3, postRemoveFromChannel4]), out4);
        });

        const postRemoveFromTeam1 = {type: PostTypes.REMOVE_FROM_TEAM, user_id: 'user_id_1'};
        const postRemoveFromTeam2 = {type: PostTypes.REMOVE_FROM_TEAM, user_id: 'user_id_2'};
        const postRemoveFromTeam3 = {type: PostTypes.REMOVE_FROM_TEAM, user_id: 'user_id_3'};
        const postRemoveFromTeam4 = {type: PostTypes.REMOVE_FROM_TEAM, user_id: 'user_id_4'};
        it('should match return for REMOVE_FROM_TEAM', () => {
            const out1 = {
                allUserIds: ['user_id_1'],
                allUsernames: [],
                messageData: [{postType: PostTypes.REMOVE_FROM_TEAM, userIds: ['user_id_1']}],
            };
            assert.deepEqual(combineUserActivitySystemPost([postRemoveFromTeam1]), out1);

            const out2 = {
                allUserIds: ['user_id_1', 'user_id_2'],
                allUsernames: [],
                messageData: [{postType: PostTypes.REMOVE_FROM_TEAM, userIds: ['user_id_1', 'user_id_2']}],
            };
            assert.deepEqual(combineUserActivitySystemPost([postRemoveFromTeam1, postRemoveFromTeam2]), out2);

            const out3 = {
                allUserIds: ['user_id_1', 'user_id_2', 'user_id_3'],
                allUsernames: [],
                messageData: [{postType: PostTypes.REMOVE_FROM_TEAM, userIds: ['user_id_1', 'user_id_2', 'user_id_3']}],
            };
            assert.deepEqual(combineUserActivitySystemPost([postRemoveFromTeam1, postRemoveFromTeam2, postRemoveFromTeam3]), out3);

            const out4 = {
                allUserIds: ['user_id_1', 'user_id_2', 'user_id_3', 'user_id_4'],
                allUsernames: [],
                messageData: [{postType: PostTypes.REMOVE_FROM_TEAM, userIds: ['user_id_1', 'user_id_2', 'user_id_3', 'user_id_4']}],
            };
            assert.deepEqual(combineUserActivitySystemPost([postRemoveFromTeam1, postRemoveFromTeam2, postRemoveFromTeam3, postRemoveFromTeam4]), out4);
        });

        it('should match return on combination', () => {
            const out1 = {
                allUserIds: ['added_user_id_1', 'added_user_id_2', 'user_id_1'],
                allUsernames: [],
                messageData: [
                    {actorId: 'user_id_1', postType: PostTypes.ADD_TO_TEAM, userIds: ['added_user_id_1', 'added_user_id_2']},
                    {actorId: 'user_id_1', postType: PostTypes.ADD_TO_CHANNEL, userIds: ['added_user_id_1', 'added_user_id_2']},
                ],
            };
            assert.deepEqual(combineUserActivitySystemPost([postAddToChannel1, postAddToChannel2, postAddToTeam1, postAddToTeam2]), out1);

            const out2 = {
                allUserIds: ['user_id_1', 'user_id_2'],
                allUsernames: [],
                messageData: [
                    {postType: PostTypes.JOIN_TEAM, userIds: ['user_id_1', 'user_id_2']},
                    {postType: PostTypes.JOIN_CHANNEL, userIds: ['user_id_1', 'user_id_2']},
                ],
            };
            assert.deepEqual(combineUserActivitySystemPost([postJoinChannel1, postJoinChannel2, postJoinTeam1, postJoinTeam2]), out2);

            const out3 = {
                allUserIds: ['user_id_1', 'user_id_2'],
                allUsernames: [],
                messageData: [
                    {postType: PostTypes.LEAVE_TEAM, userIds: ['user_id_1', 'user_id_2']},
                    {postType: PostTypes.LEAVE_CHANNEL, userIds: ['user_id_1', 'user_id_2']},
                ],
            };
            assert.deepEqual(combineUserActivitySystemPost([postLeaveChannel1, postLeaveChannel2, postLeaveTeam1, postLeaveTeam2]), out3);

            const out4 = {
                allUserIds: ['removed_user_id_1', 'removed_user_id_2', 'user_id_1', 'user_id_2'],
                allUsernames: [],
                messageData: [
                    {postType: PostTypes.REMOVE_FROM_TEAM, userIds: ['user_id_1', 'user_id_2']},
                    {actorId: 'user_id_1', postType: PostTypes.REMOVE_FROM_CHANNEL, userIds: ['removed_user_id_1', 'removed_user_id_2']},
                ],
            };
            assert.deepEqual(combineUserActivitySystemPost([postRemoveFromChannel1, postRemoveFromChannel2, postRemoveFromTeam1, postRemoveFromTeam2]), out4);

            const out5 = {
                allUserIds: ['added_user_id_1', 'added_user_id_2', 'user_id_1', 'user_id_2', 'removed_user_id_1', 'removed_user_id_2'],
                allUsernames: [],
                messageData: [
                    {postType: PostTypes.JOIN_CHANNEL, userIds: ['user_id_1', 'user_id_2']},
                    {actorId: 'user_id_1', postType: PostTypes.ADD_TO_CHANNEL, userIds: ['added_user_id_1', 'added_user_id_2']},
                    {postType: PostTypes.LEAVE_CHANNEL, userIds: ['user_id_1', 'user_id_2']},
                    {actorId: 'user_id_1', postType: PostTypes.REMOVE_FROM_CHANNEL, userIds: ['removed_user_id_1', 'removed_user_id_2']},
                ],
            };
            assert.deepEqual(combineUserActivitySystemPost([
                postAddToChannel1,
                postJoinChannel1,
                postLeaveChannel1,
                postRemoveFromChannel1,
                postAddToChannel2,
                postJoinChannel2,
                postLeaveChannel2,
                postRemoveFromChannel2,
            ]), out5);

            const out6 = {
                allUserIds: ['added_user_id_3', 'user_id_1', 'added_user_id_4', 'user_id_2', 'user_id_3', 'user_id_4'],
                allUsernames: [],
                messageData: [
                    {postType: PostTypes.JOIN_TEAM, userIds: ['user_id_3', 'user_id_4']},
                    {actorId: 'user_id_1', postType: PostTypes.ADD_TO_TEAM, userIds: ['added_user_id_3']},
                    {actorId: 'user_id_2', postType: PostTypes.ADD_TO_TEAM, userIds: ['added_user_id_4']},
                    {postType: PostTypes.LEAVE_TEAM, userIds: ['user_id_3', 'user_id_4']},
                    {postType: PostTypes.REMOVE_FROM_TEAM, userIds: ['user_id_3', 'user_id_4']},
                ],
            };
            assert.deepEqual(combineUserActivitySystemPost([
                postAddToTeam3,
                postJoinTeam3,
                postLeaveTeam3,
                postRemoveFromTeam3,
                postAddToTeam4,
                postJoinTeam4,
                postLeaveTeam4,
                postRemoveFromTeam4,
            ]), out6);

            const out7 = {
                allUserIds: ['added_user_id_3', 'added_user_id_1', 'added_user_id_2', 'user_id_1', 'added_user_id_4', 'user_id_2', 'user_id_3', 'user_id_4', 'removed_user_id_1', 'removed_user_id_2', 'removed_user_id_3', 'removed_user_id_4'],
                allUsernames: [],
                messageData: [
                    {postType: PostTypes.JOIN_TEAM, userIds: ['user_id_3', 'user_id_4', 'user_id_1', 'user_id_2']},
                    {actorId: 'user_id_1', postType: PostTypes.ADD_TO_TEAM, userIds: ['added_user_id_3', 'added_user_id_1', 'added_user_id_2']},
                    {actorId: 'user_id_2', postType: PostTypes.ADD_TO_TEAM, userIds: ['added_user_id_4']},
                    {postType: PostTypes.LEAVE_TEAM, userIds: ['user_id_3', 'user_id_4', 'user_id_1', 'user_id_2']},
                    {postType: PostTypes.REMOVE_FROM_TEAM, userIds: ['user_id_3', 'user_id_4', 'user_id_1', 'user_id_2']},
                    {postType: PostTypes.JOIN_CHANNEL, userIds: ['user_id_1', 'user_id_2', 'user_id_3', 'user_id_4']},
                    {actorId: 'user_id_1', postType: PostTypes.ADD_TO_CHANNEL, userIds: ['added_user_id_1', 'added_user_id_2', 'added_user_id_3']},
                    {actorId: 'user_id_2', postType: PostTypes.ADD_TO_CHANNEL, userIds: ['added_user_id_4']},
                    {postType: PostTypes.LEAVE_CHANNEL, userIds: ['user_id_1', 'user_id_2', 'user_id_3', 'user_id_4']},
                    {actorId: 'user_id_1', postType: PostTypes.REMOVE_FROM_CHANNEL, userIds: ['removed_user_id_1', 'removed_user_id_2', 'removed_user_id_3', 'removed_user_id_4']},
                ],
            };
            assert.deepEqual(combineUserActivitySystemPost([
                postAddToTeam3,
                postJoinTeam3,
                postLeaveTeam3,
                postRemoveFromTeam3,
                postAddToTeam4,
                postJoinTeam4,
                postLeaveTeam4,
                postRemoveFromTeam4,

                postAddToChannel1,
                postJoinChannel1,
                postLeaveChannel1,
                postRemoveFromChannel1,
                postAddToChannel2,
                postJoinChannel2,
                postLeaveChannel2,
                postRemoveFromChannel2,

                postAddToChannel3,
                postJoinChannel3,
                postLeaveChannel3,
                postRemoveFromChannel3,
                postAddToChannel4,
                postJoinChannel4,
                postLeaveChannel4,
                postRemoveFromChannel4,

                postAddToTeam1,
                postJoinTeam1,
                postLeaveTeam1,
                postRemoveFromTeam1,
                postAddToTeam2,
                postJoinTeam2,
                postLeaveTeam2,
                postRemoveFromTeam2,
            ]), out7);

            const out8 = {
                allUserIds: ['added_user_id_3', 'user_id_1', 'user_id_3', 'added_user_id_1', 'removed_user_id_1'],
                allUsernames: [],
                messageData: [
                    {postType: PostTypes.JOIN_TEAM, userIds: ['user_id_3']},
                    {actorId: 'user_id_1', postType: PostTypes.ADD_TO_TEAM, userIds: ['added_user_id_3']},
                    {postType: PostTypes.LEAVE_TEAM, userIds: ['user_id_3']},
                    {postType: PostTypes.REMOVE_FROM_TEAM, userIds: ['user_id_3']},
                    {postType: PostTypes.JOIN_CHANNEL, userIds: ['user_id_1']},
                    {actorId: 'user_id_1', postType: PostTypes.ADD_TO_CHANNEL, userIds: ['added_user_id_1']},
                    {postType: PostTypes.LEAVE_CHANNEL, userIds: ['user_id_1']},
                    {actorId: 'user_id_1', postType: PostTypes.REMOVE_FROM_CHANNEL, userIds: ['removed_user_id_1']},
                ],
            };
            assert.deepEqual(combineUserActivitySystemPost([
                postAddToTeam3,
                postAddToTeam3,
                postJoinTeam3,
                postJoinTeam3,
                postLeaveTeam3,
                postLeaveTeam3,
                postRemoveFromTeam3,
                postRemoveFromTeam3,

                postAddToChannel1,
                postAddToChannel1,
                postJoinChannel1,
                postJoinChannel1,
                postLeaveChannel1,
                postLeaveChannel1,
                postRemoveFromChannel1,
                postRemoveFromChannel1,
            ]), out8);
        });
    });

    describe('combineSystemPosts', () => {
        const postIdUA9 = '9';
        const postIdUA10 = '10';
        const postIdUA11 = '11';
        const postIdUA12 = '12';
        const postIdUA13 = '13';
        const postIdUA14 = '14';
        const postIdUA15 = '15';
        const postIdUA16 = '16';
        const postUA9 = {id: '9', message: 'added_user_id_10 added to channel by user_id_9', type: PostTypes.ADD_TO_CHANNEL, user_id: 'user_id_9', props: {addedUserId: 'added_user_id_10'}, state: '', create_at: 9, delete_at: 0};
        const postUA10 = {id: '10', message: 'user_id_11 joined the channel', type: PostTypes.JOIN_CHANNEL, user_id: 'user_id_11', state: '', create_at: 10, props: {}, delete_at: 0};
        const postUA11 = {id: '11', message: 'added_user_id_1 added to channel by user_id_1', type: PostTypes.ADD_TO_CHANNEL, user_id: 'user_id_1', props: {addedUserId: 'added_user_id_1'}, state: '', create_at: 11, delete_at: 0};
        const postUA12 = {id: '12', message: 'user_id_2 joined the channel', type: PostTypes.JOIN_CHANNEL, user_id: 'user_id_2', state: '', create_at: 12, props: {}, delete_at: 0};
        const postUA13 = {id: '13', message: 'user_id_13 removed from the channel', type: PostTypes.REMOVE_FROM_CHANNEL, user_id: 'user_id_1', state: '', create_at: 13, props: {removedUserId: 'user_id_13'}, delete_at: 0};
        const postUA14 = {id: '14', message: 'user_id_14 left the channel', type: PostTypes.LEAVE_CHANNEL, user_id: 'user_id_14', state: '', create_at: 14, props: {}, delete_at: 0};
        const postUA15 = {id: '15', message: 'user_id_3 left the channel', type: PostTypes.LEAVE_CHANNEL, user_id: 'user_id_3', state: '', create_at: 15, props: {}, delete_at: 0};
        const postUA16 = {id: '16', message: 'user_id_4 removed from the channel', type: PostTypes.REMOVE_FROM_CHANNEL, user_id: 'user_id_1', state: '', create_at: 16, props: {removedUserId: 'user_id_4'}, delete_at: 0};

        const postId1 = '1';
        const postId2 = '2';

        const postCustomId2 = '2';

        const postId13 = '13';
        const postId14 = '14';
        const postId17 = '17';
        const postId18 = '18';
        const postId22 = '22';

        const post1 = {id: '1', type: '', state: '', create_at: 1, props: {}, delete_at: 0};
        const post2 = {id: '2', type: '', state: '', create_at: 2, props: {}, delete_at: 0};

        const postCustom2 = {id: '2', type: 'custom_post', state: '', create_at: 2, props: {}, delete_at: 0};

        const post13 = {id: '13', type: '', state: '', create_at: 13, props: {}, delete_at: 0};
        const post14 = {id: '14', type: '', state: '', create_at: 14, props: {}, delete_at: 0};
        const post17 = {id: '17', type: '', state: '', create_at: 17, props: {}, delete_at: 0};
        const post18 = {id: '18', type: '', state: '', create_at: 18, props: {}, delete_at: 0};
        const post22 = {id: '22', type: '', state: '', create_at: 22, props: {}, delete_at: 0};

        it('should combine consecutive user activity posts', () => {
            const out = combineSystemPosts([postIdUA12, postIdUA11], {[postIdUA11]: postUA11, [postIdUA12]: postUA12}, 'channel_id');
            const expectedUserActivityPosts = {
                allUserIds: ['user_id_2', 'added_user_id_1', 'user_id_1'],
                allUsernames: [],
                messageData: [
                    {postType: 'system_join_channel', userIds: ['user_id_2']},
                    {postType: 'system_add_to_channel', userIds: ['added_user_id_1'], actorId: 'user_id_1'},
                ],
            };

            assert.equal(out.postsForChannel.length, 1);
            assert.equal(Object.keys(out.nextPosts).length, 3);

            const combinedPostId = out.postsForChannel[0];
            assert.equal(out.nextPosts[combinedPostId].type, PostTypes.COMBINED_USER_ACTIVITY);
            assert.equal(out.nextPosts[combinedPostId].create_at, 11);
            assert.equal(out.nextPosts[combinedPostId].system_post_ids[0], '12');
            assert.equal(out.nextPosts[combinedPostId].system_post_ids[1], '11');
            assert.equal(out.nextPosts[combinedPostId].user_activity_posts[0], postUA12);
            assert.equal(out.nextPosts[combinedPostId].user_activity_posts[1], postUA11);
            assert.deepEqual(out.nextPosts[combinedPostId].props.user_activity, expectedUserActivityPosts);
            assert.deepEqual(out.nextPosts[combinedPostId].props.messages, [postUA12.message, postUA11.message]);
            assert.equal(out.nextPosts[combinedPostId].message, [postUA12.message, postUA11.message].join('\n'));
        });

        it('should combine consecutive user activity posts between posts', () => {
            const out = combineSystemPosts(
                [postId18, postId17, postIdUA16, postIdUA15, postId14, postId13, postIdUA12, postIdUA11, postId2, postId1],
                {
                    [postId1]: post1,
                    [postId2]: post2,
                    [postIdUA11]: postUA11,
                    [postIdUA12]: postUA12,
                    [postId13]: post13,
                    [postId14]: post14,
                    [postIdUA15]: postUA15,
                    [postIdUA16]: postUA16,
                    [postId17]: post17,
                    [postId18]: post18,
                }
            );

            assert.equal(out.postsForChannel.length, 8);
            assert.equal(Object.keys(out.nextPosts).length, 12);

            const expectedUserActivityPosts1 = {
                allUserIds: ['user_id_2', 'added_user_id_1', 'user_id_1'],
                allUsernames: [],
                messageData: [
                    {postType: 'system_join_channel', userIds: ['user_id_2']},
                    {postType: 'system_add_to_channel', userIds: ['added_user_id_1'], actorId: 'user_id_1'},
                ],
            };
            const combinedPostId1 = out.postsForChannel[5];
            assert.equal(out.nextPosts[combinedPostId1].type, PostTypes.COMBINED_USER_ACTIVITY);
            assert.equal(out.nextPosts[combinedPostId1].create_at, 11);
            assert.equal(out.nextPosts[combinedPostId1].system_post_ids[0], '12');
            assert.equal(out.nextPosts[combinedPostId1].system_post_ids[1], '11');
            assert.equal(out.nextPosts[combinedPostId1].user_activity_posts[0], postUA12);
            assert.equal(out.nextPosts[combinedPostId1].user_activity_posts[1], postUA11);
            assert.deepEqual(out.nextPosts[combinedPostId1].props.user_activity, expectedUserActivityPosts1);
            assert.deepEqual(out.nextPosts[combinedPostId1].props.messages, [postUA12.message, postUA11.message]);
            assert.equal(out.nextPosts[combinedPostId1].message, [postUA12.message, postUA11.message].join('\n'));

            const expectedUserActivityPosts2 = {
                allUserIds: ['user_id_4', 'user_id_1', 'user_id_3'],
                allUsernames: [],
                messageData: [
                    {postType: 'system_leave_channel', userIds: ['user_id_3']},
                    {actorId: 'user_id_1', postType: 'system_remove_from_channel', userIds: ['user_id_4']},
                ],
            };
            const combinedPostId2 = out.postsForChannel[2];
            assert.equal(out.nextPosts[combinedPostId2].type, PostTypes.COMBINED_USER_ACTIVITY);
            assert.equal(out.nextPosts[combinedPostId2].create_at, 15);
            assert.equal(out.nextPosts[combinedPostId2].system_post_ids[0], '16');
            assert.equal(out.nextPosts[combinedPostId2].system_post_ids[1], '15');
            assert.equal(out.nextPosts[combinedPostId2].user_activity_posts[0], postUA16);
            assert.equal(out.nextPosts[combinedPostId2].user_activity_posts[1], postUA15);
            assert.deepEqual(out.nextPosts[combinedPostId2].props.user_activity, expectedUserActivityPosts2);
            assert.deepEqual(out.nextPosts[combinedPostId2].props.messages, [postUA16.message, postUA15.message]);
            assert.equal(out.nextPosts[combinedPostId2].message, [postUA16.message, postUA15.message].join('\n'));
        });

        it('should combine system_combined_user_activity followed by consecutive user activity posts', () => {
            const combinedPost = {
                id: 'combined_post_id',
                root_id: '',
                type: 'system_combined_user_activity',
                message: 'user_id_9 joined the channel\nadded_user_id_10 added to channel by user_id_11',
                create_at: 9,
                delete_at: 0,
                user_activity_posts: [postUA10, postUA9],
                props: {
                    user_activity: {
                        allUserIds: ['user_id_9', 'added_user_id_10', 'user_id_11'],
                        messageData: [
                            {postType: 'system_join_channel', userIds: ['user_id_11']},
                            {postType: 'system_add_to_channel', userIds: ['added_user_id_10'], actorId: 'user_id_11'},
                        ],
                    },
                    messages: ['user_id_11 joined the channel', 'added_user_id_10 added to channel by user_id_9'],
                },
                system_post_ids: [postIdUA10, postIdUA9],
            };
            const out = combineSystemPosts(
                [postIdUA12, postIdUA11, combinedPost.id],
                {[combinedPost.id]: combinedPost, [postIdUA11]: postUA11, [postIdUA12]: postUA12}
            );
            const expectedUserActivityPosts = {
                allUserIds: ['user_id_2', 'user_id_11', 'added_user_id_1', 'user_id_1', 'added_user_id_10', 'user_id_9'],
                allUsernames: [],
                messageData: [
                    {postType: 'system_join_channel', userIds: ['user_id_2', 'user_id_11']},
                    {postType: 'system_add_to_channel', userIds: ['added_user_id_1'], actorId: 'user_id_1'},
                    {postType: 'system_add_to_channel', userIds: ['added_user_id_10'], actorId: 'user_id_9'},
                ],
            };
            assert.equal(out.postsForChannel.length, 1);
            assert.equal(Object.keys(out.nextPosts).length, 3);
            assert.equal(out.nextPosts[combinedPost.id].type, PostTypes.COMBINED_USER_ACTIVITY);
            assert.equal(out.nextPosts[combinedPost.id].create_at, 9);
            assert.equal(out.nextPosts[combinedPost.id].system_post_ids[0], '12');
            assert.equal(out.nextPosts[combinedPost.id].system_post_ids[1], '11');
            assert.equal(out.nextPosts[combinedPost.id].system_post_ids[2], '10');
            assert.equal(out.nextPosts[combinedPost.id].system_post_ids[3], '9');
            assert.deepEqual(out.nextPosts[combinedPost.id].props.user_activity, expectedUserActivityPosts);
            assert.deepEqual(out.nextPosts[combinedPost.id].props.messages, [postUA12.message, postUA11.message, postUA10.message, postUA9.message]);
            assert.equal(out.nextPosts[combinedPost.id].message, [postUA12.message, postUA11.message, postUA10.message, postUA9.message].join('\n'));
        });

        it('should combine consecutive user activity posts followed by system_combined_user_activity', () => {
            const combinedPost = {
                id: 'combined_post_id',
                root_id: '',
                type: 'system_combined_user_activity',
                message: '',
                create_at: 13,
                delete_at: 0,
                user_activity_posts: [postUA14, postUA13],
                props: {
                    user_activity: {
                        allUserIds: ['user_id_13', 'user_id_14'],
                        messageData: [
                            {postType: 'system_removed_channel', userIds: ['user_id_13']},
                            {postType: 'system_left_channel', userIds: ['user_id_14']},
                        ],
                    },
                    messages: ['user_id_14 left the channel', 'user_id_13 removed from the channel'],
                },
                system_post_ids: [postIdUA14, postIdUA13],
            };
            const out = combineSystemPosts(
                [combinedPost.id, postIdUA12, postIdUA11],
                {[combinedPost.id]: combinedPost, [postIdUA11]: postUA11, [postIdUA12]: postUA12}
            );
            const expectedUserActivityPosts = {
                allUserIds: ['user_id_14', 'user_id_13', 'user_id_1', 'user_id_2', 'added_user_id_1'],
                allUsernames: [],
                messageData: [
                    {postType: 'system_join_channel', userIds: ['user_id_2']},
                    {postType: 'system_add_to_channel', userIds: ['added_user_id_1'], actorId: 'user_id_1'},
                    {postType: 'system_leave_channel', userIds: ['user_id_14']},
                    {actorId: 'user_id_1', postType: 'system_remove_from_channel', userIds: ['user_id_13']},
                ],
            };

            assert.equal(out.postsForChannel.length, 1);
            assert.equal(Object.keys(out.nextPosts).length, 3);
            assert.equal(out.nextPosts[combinedPost.id].type, PostTypes.COMBINED_USER_ACTIVITY);
            assert.equal(out.nextPosts[combinedPost.id].create_at, 11);
            assert.equal(out.nextPosts[combinedPost.id].system_post_ids[0], '14');
            assert.equal(out.nextPosts[combinedPost.id].system_post_ids[1], '13');
            assert.equal(out.nextPosts[combinedPost.id].system_post_ids[2], '12');
            assert.equal(out.nextPosts[combinedPost.id].system_post_ids[3], '11');
            assert.deepEqual(out.nextPosts[combinedPost.id].props.user_activity, expectedUserActivityPosts);
            assert.deepEqual(out.nextPosts[combinedPost.id].props.messages, [postUA14.message, postUA13.message, postUA12.message, postUA11.message]);
            assert.equal(out.nextPosts[combinedPost.id].message, [postUA14.message, postUA13.message, postUA12.message, postUA11.message].join('\n'));
        });

        it('should combine consecutive combined and user activity posts between regular posts', () => {
            const out = combineSystemPosts(
                [postId22, postIdUA12, postIdUA11, postId2, postId1],
                {[postIdUA11]: postUA11, [postIdUA12]: postUA12, [postId1]: post1, [postId2]: post2, [postId22]: post22}
            );
            const expectedUserActivityPosts = {
                allUserIds: ['user_id_2', 'added_user_id_1', 'user_id_1'],
                allUsernames: [],
                messageData: [
                    {postType: 'system_join_channel', userIds: ['user_id_2']},
                    {postType: 'system_add_to_channel', userIds: ['added_user_id_1'], actorId: 'user_id_1'},
                ],
            };

            const combinedPostId = out.postsForChannel[1];
            assert.equal(out.postsForChannel.length, 4);
            assert.equal(Object.keys(out.nextPosts).length, 6);
            assert.equal(out.nextPosts[combinedPostId].type, PostTypes.COMBINED_USER_ACTIVITY);
            assert.equal(out.nextPosts[combinedPostId].create_at, 11);
            assert.equal(out.nextPosts[combinedPostId].system_post_ids[0], '12');
            assert.equal(out.nextPosts[combinedPostId].system_post_ids[1], '11');
            assert.equal(out.nextPosts[combinedPostId].user_activity_posts[0], postUA12);
            assert.equal(out.nextPosts[combinedPostId].user_activity_posts[1], postUA11);
            assert.deepEqual(out.nextPosts[combinedPostId].props.user_activity, expectedUserActivityPosts);
        });

        it('should combine system_combined_user_activity followed by consecutive user activity posts between regular posts', () => {
            const combinedPost = {
                id: 'combined_post_id',
                root_id: '',
                type: 'system_combined_user_activity',
                message: '',
                create_at: 9,
                delete_at: 0,
                user_activity_posts: [postUA10, postUA9],
                props: {
                    user_activity: {
                        allUserIds: ['user_id_9', 'added_user_id_10', 'user_id_11'],
                        messageData: [
                            {postType: 'system_join_channel', userIds: ['user_id_11']},
                            {postType: 'system_add_to_channel', userIds: ['added_user_id_10'], actorId: 'user_id_11'},
                        ],
                    },
                    messages: ['user_id_11 joined the channel', 'added_user_id_10 added to channel by user_id_9'],
                },
                system_post_ids: ['10', '9'],
            };

            const out = combineSystemPosts(
                [postId22, postIdUA12, postIdUA11, combinedPost.id, postId2, postId1],
                {[postId1]: post1, [postId2]: post2, [combinedPost.id]: combinedPost, [postIdUA11]: postUA11, [postIdUA12]: postUA12, [postId22]: post22}
            );
            const expectedUserActivityPosts = {
                allUserIds: ['user_id_2', 'user_id_11', 'added_user_id_1', 'user_id_1', 'added_user_id_10', 'user_id_9'],
                allUsernames: [],
                messageData: [
                    {postType: 'system_join_channel', userIds: ['user_id_2', 'user_id_11']},
                    {postType: 'system_add_to_channel', userIds: ['added_user_id_1'], actorId: 'user_id_1'},
                    {postType: 'system_add_to_channel', userIds: ['added_user_id_10'], actorId: 'user_id_9'},
                ],
            };

            assert.equal(out.postsForChannel.length, 4);

            // check that regular posts are present
            assert.deepEqual(out.nextPosts[out.postsForChannel[0]], post22);
            assert.deepEqual(out.nextPosts[out.postsForChannel[2]], post2);
            assert.deepEqual(out.nextPosts[out.postsForChannel[3]], post1);

            // verify that the combined posts is at correct order
            assert.deepEqual(out.nextPosts[out.postsForChannel[1]].type, PostTypes.COMBINED_USER_ACTIVITY);

            assert.equal(Object.keys(out.nextPosts).length, 6);
            assert.equal(out.nextPosts[combinedPost.id].type, PostTypes.COMBINED_USER_ACTIVITY);
            assert.equal(out.nextPosts[combinedPost.id].create_at, 9);
            assert.equal(out.nextPosts[combinedPost.id].system_post_ids[0], '12');
            assert.equal(out.nextPosts[combinedPost.id].system_post_ids[1], '11');
            assert.equal(out.nextPosts[combinedPost.id].system_post_ids[2], '10');
            assert.equal(out.nextPosts[combinedPost.id].system_post_ids[3], '9');
            assert.deepEqual(out.nextPosts[combinedPost.id].props.user_activity, expectedUserActivityPosts);
        });

        it('should combine consecutive combined and user activity posts between regular and custom posts', () => {
            const out = combineSystemPosts(
                [postId22, postIdUA12, postIdUA11, postCustomId2, postId1],
                {[postIdUA11]: postUA11, [postIdUA12]: postUA12, [postId1]: post1, [postCustomId2]: postCustom2, [postId22]: post22},
                'channel_id',
            );
            const expectedUserActivityPosts = {
                allUserIds: ['user_id_2', 'added_user_id_1', 'user_id_1'],
                allUsernames: [],
                messageData: [
                    {postType: 'system_join_channel', userIds: ['user_id_2']},
                    {postType: 'system_add_to_channel', userIds: ['added_user_id_1'], actorId: 'user_id_1'},
                ],
            };

            const combinedPostId = out.postsForChannel[1];
            assert.equal(out.postsForChannel.length, 4);

            // check that regular and custom posts are present
            assert.deepEqual(out.nextPosts[out.postsForChannel[0]], post22);
            assert.deepEqual(out.nextPosts[out.postsForChannel[2]], postCustom2);
            assert.deepEqual(out.nextPosts[out.postsForChannel[3]], post1);

            // verify that the combined posts is at correct order
            assert.deepEqual(out.nextPosts[out.postsForChannel[1]].type, PostTypes.COMBINED_USER_ACTIVITY);

            assert.equal(Object.keys(out.nextPosts).length, 6);
            assert.equal(out.nextPosts[combinedPostId].type, PostTypes.COMBINED_USER_ACTIVITY);
            assert.equal(out.nextPosts[combinedPostId].create_at, 11);
            assert.equal(out.nextPosts[combinedPostId].system_post_ids[0], '12');
            assert.equal(out.nextPosts[combinedPostId].system_post_ids[1], '11');
            assert.equal(out.nextPosts[combinedPostId].user_activity_posts[0], postUA12);
            assert.equal(out.nextPosts[combinedPostId].user_activity_posts[1], postUA11);
            assert.deepEqual(out.nextPosts[combinedPostId].props.user_activity, expectedUserActivityPosts);
        });
    });
<<<<<<< HEAD
    describe('getPostIdFromPosts', () => {
        it('Should return oldest post from given posts', () => {
            const posts = [{
                id: '12345-1234',
                user_id: 'someone',
                create_at: 1532345226652,
                type: 'system_combined_user_activity',
                system_post_ids: ['123', '124'],
            },
            {
                id: '12345-1235',
                user_id: 'someone',
                create_at: 1532345226652,
                type: 'system_combined_user_activity',
                system_post_ids: ['121', '122'],
            }];
            assert.equal(getOldestPostIdFromPosts(posts), '122');
        });

        it('Should return newest post from given posts', () => {
            const posts = [{
                id: '12345-1234',
                user_id: 'someone',
                create_at: 1532345226652,
                type: 'system_combined_user_activity',
                system_post_ids: ['123', '124'],
            },
            {
                id: '12345-1235',
                user_id: 'someone',
                create_at: 1532345226652,
                type: 'system_combined_user_activity',
                system_post_ids: ['121', '122'],
            }];
            assert.equal(getNewestPostIdFromPosts(posts), '123');
=======

    describe('comparePostTypes', () => {
        const {
            JOIN_TEAM,
            ADD_TO_TEAM,
            LEAVE_TEAM,
            REMOVE_FROM_TEAM,
            JOIN_CHANNEL,
            ADD_TO_CHANNEL,
            LEAVE_CHANNEL,
            REMOVE_FROM_CHANNEL,
        } = PostTypes;

        const testCases = [
            [],
            [{postType: JOIN_TEAM}],
            [{postType: JOIN_TEAM}, {postType: ADD_TO_TEAM}],
            [{postType: ADD_TO_TEAM}, {postType: JOIN_TEAM}],
            [{postType: ADD_TO_TEAM}, {postType: ADD_TO_TEAM}, {postType: JOIN_TEAM}],
            [{postType: JOIN_TEAM}, {postType: ADD_TO_TEAM}, {postType: LEAVE_TEAM}, {postType: REMOVE_FROM_TEAM}],
            [{postType: REMOVE_FROM_TEAM}, {postType: LEAVE_TEAM}, {postType: ADD_TO_TEAM}, {postType: JOIN_TEAM}],
            [{postType: JOIN_CHANNEL}, {postType: ADD_TO_CHANNEL}, {postType: LEAVE_CHANNEL}, {postType: REMOVE_FROM_CHANNEL}],
            [{postType: REMOVE_FROM_CHANNEL}, {postType: LEAVE_CHANNEL}, {postType: ADD_TO_CHANNEL}, {postType: JOIN_CHANNEL}],
            [{postType: LEAVE_CHANNEL}, {postType: REMOVE_FROM_CHANNEL}, {postType: LEAVE_TEAM}, {postType: REMOVE_FROM_TEAM}],
            [{postType: LEAVE_TEAM}, {postType: REMOVE_FROM_TEAM}, {postType: LEAVE_CHANNEL}, {postType: REMOVE_FROM_CHANNEL}],
            [{postType: JOIN_CHANNEL}, {postType: LEAVE_CHANNEL}, {postType: JOIN_CHANNEL}, {postType: REMOVE_FROM_CHANNEL}, {postType: ADD_TO_CHANNEL}],
        ];

        it('should sort post type correctly', () => {
            for (const testCase of testCases) {
                let previousType;
                testCase.sort(comparePostTypes).forEach((sortedTestCase, index) => {
                    if (index > 0) {
                        assert.ok(postTypePriority[previousType] <= postTypePriority[sortedTestCase.postType], `${previousType} should come first before ${sortedTestCase.postType}`);
                    }

                    previousType = sortedTestCase.postType;
                });
            }
>>>>>>> a10b6c7f
        });
    });
});<|MERGE_RESOLUTION|>--- conflicted
+++ resolved
@@ -14,12 +14,9 @@
     isUserActivityPost,
     postTypePriority,
     shouldFilterJoinLeavePost,
-<<<<<<< HEAD
+    comparePostTypes,
     getOldestPostIdFromPosts,
     getNewestPostIdFromPosts,
-=======
-    comparePostTypes,
->>>>>>> a10b6c7f
 } from 'utils/post_utils';
 
 describe('PostUtils', () => {
@@ -1416,7 +1413,48 @@
             assert.deepEqual(out.nextPosts[combinedPostId].props.user_activity, expectedUserActivityPosts);
         });
     });
-<<<<<<< HEAD
+
+    describe('comparePostTypes', () => {
+        const {
+            JOIN_TEAM,
+            ADD_TO_TEAM,
+            LEAVE_TEAM,
+            REMOVE_FROM_TEAM,
+            JOIN_CHANNEL,
+            ADD_TO_CHANNEL,
+            LEAVE_CHANNEL,
+            REMOVE_FROM_CHANNEL,
+        } = PostTypes;
+
+        const testCases = [
+            [],
+            [{postType: JOIN_TEAM}],
+            [{postType: JOIN_TEAM}, {postType: ADD_TO_TEAM}],
+            [{postType: ADD_TO_TEAM}, {postType: JOIN_TEAM}],
+            [{postType: ADD_TO_TEAM}, {postType: ADD_TO_TEAM}, {postType: JOIN_TEAM}],
+            [{postType: JOIN_TEAM}, {postType: ADD_TO_TEAM}, {postType: LEAVE_TEAM}, {postType: REMOVE_FROM_TEAM}],
+            [{postType: REMOVE_FROM_TEAM}, {postType: LEAVE_TEAM}, {postType: ADD_TO_TEAM}, {postType: JOIN_TEAM}],
+            [{postType: JOIN_CHANNEL}, {postType: ADD_TO_CHANNEL}, {postType: LEAVE_CHANNEL}, {postType: REMOVE_FROM_CHANNEL}],
+            [{postType: REMOVE_FROM_CHANNEL}, {postType: LEAVE_CHANNEL}, {postType: ADD_TO_CHANNEL}, {postType: JOIN_CHANNEL}],
+            [{postType: LEAVE_CHANNEL}, {postType: REMOVE_FROM_CHANNEL}, {postType: LEAVE_TEAM}, {postType: REMOVE_FROM_TEAM}],
+            [{postType: LEAVE_TEAM}, {postType: REMOVE_FROM_TEAM}, {postType: LEAVE_CHANNEL}, {postType: REMOVE_FROM_CHANNEL}],
+            [{postType: JOIN_CHANNEL}, {postType: LEAVE_CHANNEL}, {postType: JOIN_CHANNEL}, {postType: REMOVE_FROM_CHANNEL}, {postType: ADD_TO_CHANNEL}],
+        ];
+
+        it('should sort post type correctly', () => {
+            for (const testCase of testCases) {
+                let previousType;
+                testCase.sort(comparePostTypes).forEach((sortedTestCase, index) => {
+                    if (index > 0) {
+                        assert.ok(postTypePriority[previousType] <= postTypePriority[sortedTestCase.postType], `${previousType} should come first before ${sortedTestCase.postType}`);
+                    }
+
+                    previousType = sortedTestCase.postType;
+                });
+            }
+        });
+    });
+
     describe('getPostIdFromPosts', () => {
         it('Should return oldest post from given posts', () => {
             const posts = [{
@@ -1452,47 +1490,6 @@
                 system_post_ids: ['121', '122'],
             }];
             assert.equal(getNewestPostIdFromPosts(posts), '123');
-=======
-
-    describe('comparePostTypes', () => {
-        const {
-            JOIN_TEAM,
-            ADD_TO_TEAM,
-            LEAVE_TEAM,
-            REMOVE_FROM_TEAM,
-            JOIN_CHANNEL,
-            ADD_TO_CHANNEL,
-            LEAVE_CHANNEL,
-            REMOVE_FROM_CHANNEL,
-        } = PostTypes;
-
-        const testCases = [
-            [],
-            [{postType: JOIN_TEAM}],
-            [{postType: JOIN_TEAM}, {postType: ADD_TO_TEAM}],
-            [{postType: ADD_TO_TEAM}, {postType: JOIN_TEAM}],
-            [{postType: ADD_TO_TEAM}, {postType: ADD_TO_TEAM}, {postType: JOIN_TEAM}],
-            [{postType: JOIN_TEAM}, {postType: ADD_TO_TEAM}, {postType: LEAVE_TEAM}, {postType: REMOVE_FROM_TEAM}],
-            [{postType: REMOVE_FROM_TEAM}, {postType: LEAVE_TEAM}, {postType: ADD_TO_TEAM}, {postType: JOIN_TEAM}],
-            [{postType: JOIN_CHANNEL}, {postType: ADD_TO_CHANNEL}, {postType: LEAVE_CHANNEL}, {postType: REMOVE_FROM_CHANNEL}],
-            [{postType: REMOVE_FROM_CHANNEL}, {postType: LEAVE_CHANNEL}, {postType: ADD_TO_CHANNEL}, {postType: JOIN_CHANNEL}],
-            [{postType: LEAVE_CHANNEL}, {postType: REMOVE_FROM_CHANNEL}, {postType: LEAVE_TEAM}, {postType: REMOVE_FROM_TEAM}],
-            [{postType: LEAVE_TEAM}, {postType: REMOVE_FROM_TEAM}, {postType: LEAVE_CHANNEL}, {postType: REMOVE_FROM_CHANNEL}],
-            [{postType: JOIN_CHANNEL}, {postType: LEAVE_CHANNEL}, {postType: JOIN_CHANNEL}, {postType: REMOVE_FROM_CHANNEL}, {postType: ADD_TO_CHANNEL}],
-        ];
-
-        it('should sort post type correctly', () => {
-            for (const testCase of testCases) {
-                let previousType;
-                testCase.sort(comparePostTypes).forEach((sortedTestCase, index) => {
-                    if (index > 0) {
-                        assert.ok(postTypePriority[previousType] <= postTypePriority[sortedTestCase.postType], `${previousType} should come first before ${sortedTestCase.postType}`);
-                    }
-
-                    previousType = sortedTestCase.postType;
-                });
-            }
->>>>>>> a10b6c7f
         });
     });
 });