// Copyright (c) 2015-present Mattermost, Inc. All Rights Reserved.
// See LICENSE.txt for license information.
// @flow

export type RequestStatusOption = 'not_started' | 'started' | 'success' | 'failure' | 'cancelled';
export type RequestStatusType = {|
    status: RequestStatusOption,
    error: null | Object
|};

export type ChannelsRequestsStatuses = {|
    getChannels: RequestStatusType,
    getAllChannels: RequestStatusType,
    myChannels: RequestStatusType,
    createChannel: RequestStatusType,
    updateChannel: RequestStatusType,
|};

export type GeneralRequestsStatuses = {|
    server: RequestStatusType,
    config: RequestStatusType,
    dataRetentionPolicy: RequestStatusType,
    license: RequestStatusType,
    websocket: RequestStatusType,
    redirectLocation: RequestStatusType
|};

export type PostsRequestsStatuses = {|
    createPost: RequestStatusType,
    editPost: RequestStatusType,
    getPostThread: RequestStatusType,
<<<<<<< HEAD
    getPostThreadRetryAttempts: number,
    getPosts: RequestStatusType,
    getPostsRetryAttempts: number,
    getPostsUnread: RequestStatusType,
    getPostsSince: RequestStatusType,
    getPostsSinceRetryAttempts: number,
    getPostsBefore: RequestStatusType,
    getPostsBeforeRetryAttempts: number,
    getPostsAfter: RequestStatusType,
    getPostsAfterRetryAttempts: number
=======
>>>>>>> 95680d69
|};

export type TeamsRequestsStatuses = {|
    getMyTeams: RequestStatusType,
    getTeams: RequestStatusType,
    joinTeam: RequestStatusType,
|};

export type UsersRequestsStatuses = {|
    checkMfa: RequestStatusType,
    login: RequestStatusType,
    logout: RequestStatusType,
    autocompleteUsers: RequestStatusType,
    updateMe: RequestStatusType,
|};

export type PreferencesRequestsStatuses = {|
    getMyPreferences: RequestStatusType,
    savePreferences: RequestStatusType,
    deletePreferences: RequestStatusType
|};

export type AdminRequestsStatuses = {|
    getLogs: RequestStatusType,
    getAudits: RequestStatusType,
    getConfig: RequestStatusType,
    updateConfig: RequestStatusType,
    reloadConfig: RequestStatusType,
    testEmail: RequestStatusType,
    invalidateCaches: RequestStatusType,
    recycleDatabase: RequestStatusType,
    createCompliance: RequestStatusType,
    getCompliance: RequestStatusType,
    testS3Connection: RequestStatusType,
    getLdapGroups: RequestStatusType,
    linkLdapGroup: RequestStatusType,
    unlinkLdapGroup: RequestStatusType,
    deleteBrandImage: RequestStatusType,
    disablePlugin: RequestStatusType,
    enablePlugin: RequestStatusType,
    getAnalytics: RequestStatusType,
    getClusterStatus: RequestStatusType,
    getEnvironmentConfig: RequestStatusType,
    getPluginStatuses: RequestStatusType,
    getPlugins: RequestStatusType,
    getSamlCertificateStatus: RequestStatusType,
    purgeElasticsearchIndexes: RequestStatusType,
    removeIdpSamlCertificate: RequestStatusType,
    removeLicense: RequestStatusType,
    removePlugin: RequestStatusType,
    removePrivateSamlCertificate: RequestStatusType,
    removePublicSamlCertificate: RequestStatusType,
    syncLdap: RequestStatusType,
    testElasticsearch: RequestStatusType,
    testLdap: RequestStatusType,
    uploadBrandImage: RequestStatusType,
    uploadIdpSamlCertificate: RequestStatusType,
    uploadLicense: RequestStatusType,
    uploadPlugin: RequestStatusType,
    uploadPrivateSamlCertificate: RequestStatusType,
    uploadPublicSamlCertificate: RequestStatusType,
|};

export type EmojisRequestsStatuses = {|
    createCustomEmoji: RequestStatusType,
    getCustomEmojis: RequestStatusType,
    deleteCustomEmoji: RequestStatusType,
    getAllCustomEmojis: RequestStatusType,
    getCustomEmoji: RequestStatusType,
|};

export type FilesRequestsStatuses = {|
    uploadFiles: RequestStatusType,
|};

export type IntegrationsRequestsStatuses = {|
    createIncomingHook: RequestStatusType,
    getIncomingHooks: RequestStatusType,
    deleteIncomingHook: RequestStatusType,
    updateIncomingHook: RequestStatusType,
    createOutgoingHook: RequestStatusType,
    getOutgoingHooks: RequestStatusType,
    deleteOutgoingHook: RequestStatusType,
    updateOutgoingHook: RequestStatusType,
    getCommands: RequestStatusType,
    getAutocompleteCommands: RequestStatusType,
    getCustomTeamCommands: RequestStatusType,
    addCommand: RequestStatusType,
    regenCommandToken: RequestStatusType,
    editCommand: RequestStatusType,
    deleteCommand: RequestStatusType,
    addOAuthApp: RequestStatusType,
    updateOAuthApp: RequestStatusType,
    getOAuthApp: RequestStatusType,
    getOAuthApps: RequestStatusType,
    deleteOAuthApp: RequestStatusType,
    executeCommand: RequestStatusType,
    submitInteractiveDialog: RequestStatusType,
|};

export type RolesRequestsStatuses = {|
    getRolesByNames: RequestStatusType,
    getRoleByName: RequestStatusType,
    getRole: RequestStatusType,
    editRole: RequestStatusType
|};

export type SchemesRequestsStatuses = {|
    getSchemes: RequestStatusType,
    getScheme: RequestStatusType,
    createScheme: RequestStatusType,
    deleteScheme: RequestStatusType,
    patchScheme: RequestStatusType,
    getSchemeTeams: RequestStatusType,
    getSchemeChannels: RequestStatusType
|};

export type GroupsRequestsStatuses = {|
    linkGroupSyncable: RequestStatusType,
    unlinkGroupSyncable: RequestStatusType,
    getGroupSyncables: RequestStatusType,
    getGroupMembers: RequestStatusType,
    getGroup: RequestStatusType,
|};

export type JobsRequestsStatuses = {|
    createJob: RequestStatusType,
    getJob: RequestStatusType,
    getJobs: RequestStatusType,
    cancelJob: RequestStatusType,
|};

export type SearchRequestsStatuses = {|
    flaggedPosts: RequestStatusType,
    pinnedPosts: RequestStatusType,
    recentMentions: RequestStatusType,
    searchPosts: RequestStatusType,
|};<|MERGE_RESOLUTION|>--- conflicted
+++ resolved
@@ -28,20 +28,8 @@
 export type PostsRequestsStatuses = {|
     createPost: RequestStatusType,
     editPost: RequestStatusType,
+    getPostsUnread: RequestStatusType,
     getPostThread: RequestStatusType,
-<<<<<<< HEAD
-    getPostThreadRetryAttempts: number,
-    getPosts: RequestStatusType,
-    getPostsRetryAttempts: number,
-    getPostsUnread: RequestStatusType,
-    getPostsSince: RequestStatusType,
-    getPostsSinceRetryAttempts: number,
-    getPostsBefore: RequestStatusType,
-    getPostsBeforeRetryAttempts: number,
-    getPostsAfter: RequestStatusType,
-    getPostsAfterRetryAttempts: number
-=======
->>>>>>> 95680d69
 |};
 
 export type TeamsRequestsStatuses = {|
