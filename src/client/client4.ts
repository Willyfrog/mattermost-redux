--- conflicted
+++ resolved
@@ -1661,8 +1661,7 @@
         );
     };
 
-<<<<<<< HEAD
-    markPostAsUnread = async (userId, postId) => {
+    markPostAsUnread = async (userId: string, postId: string) => {
         this.trackEvent('api', 'api_post_set_unread_post');
 
         return this.doFetch(
@@ -1671,10 +1670,7 @@
         );
     }
 
-    pinPost = async (postId) => {
-=======
     pinPost = async (postId: string) => {
->>>>>>> d4b65528
         this.trackEvent('api', 'api_posts_pin');
 
         return this.doFetch(
