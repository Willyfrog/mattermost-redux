--- conflicted
+++ resolved
@@ -1,19 +1,12 @@
 // Copyright (c) 2016 Mattermost, Inc. All Rights Reserved.
 // See License.txt for license information.
 
-<<<<<<< HEAD
 import {General, Preferences} from '../constants';
-=======
-import {Constants, Preferences} from '../constants';
->>>>>>> f200cc87
 import {displayUsername} from './user_utils';
 import {getPreferencesByCategory} from './preference_utils';
 
 const defaultPrefix = 'D'; // fallback for future types
-<<<<<<< HEAD
-const typeToPrefixMap = {[General.OPEN_CHANNEL]: 'A', [General.PRIVATE_CHANNEL]: 'B', [General.DM_CHANNEL]: 'C'};
-=======
-const typeToPrefixMap = {[Constants.OPEN_CHANNEL]: 'A', [Constants.PRIVATE_CHANNEL]: 'B', [Constants.DM_CHANNEL]: 'C', [Constants.GM_CHANNEL]: 'C'};
+const typeToPrefixMap = {[General.OPEN_CHANNEL]: 'A', [General.PRIVATE_CHANNEL]: 'B', [General.DM_CHANNEL]: 'C', [General.GM_CHANNEL]: 'C'};
 
 /**
  * Returns list of sorted channels grouped by type. Favorites here is considered as separated type.
@@ -30,7 +23,6 @@
 
     const {currentUserId, profiles} = usersState;
     const locale = profiles && profiles[currentUserId] ? profiles[currentUserId].locale : 'en';
->>>>>>> f200cc87
 
     const channels = allChannels.
     concat(missingDirectChannels).
@@ -92,14 +84,6 @@
     return null;
 }
 
-<<<<<<< HEAD
-function isOpenChannel(channel) {
-    return channel.type === General.OPEN_CHANNEL;
-}
-
-function isPrivateChannel(channel) {
-    return channel.type === General.PRIVATE_CHANNEL;
-=======
 export function getDirectChannelName(id, otherId) {
     let handle;
 
@@ -110,7 +94,6 @@
     }
 
     return handle;
->>>>>>> f200cc87
 }
 
 export function getNotMemberChannels(allChannels, myMembers) {
@@ -129,13 +112,8 @@
     return otherUserId;
 }
 
-<<<<<<< HEAD
-function isDirectChannel(channel) {
+export function isDirectChannel(channel) {
     return channel.type === General.DM_CHANNEL;
-=======
-export function isDirectChannel(channel) {
-    return channel.type === Constants.DM_CHANNEL;
->>>>>>> f200cc87
 }
 
 export function isDirectChannelVisible(userId, myPreferences, channel) {
@@ -144,18 +122,8 @@
     return dm && dm.value === 'true';
 }
 
-<<<<<<< HEAD
-function isFavoriteChannel(myPreferences, channel) {
-    const fav = myPreferences[`${Preferences.CATEGORY_FAVORITE_CHANNEL}--${channel.id}`];
-    channel.isFavorite = fav && fav.value === 'true';
-    return channel.isFavorite;
-}
-
-function createMissingDirectChannels(currentUserId, allChannels, myPreferences) {
-    const preferences = getPreferencesByCategory(myPreferences, Preferences.CATEGORY_DIRECT_CHANNEL_SHOW);
-=======
 export function isGroupChannel(channel) {
-    return channel.type === Constants.GM_CHANNEL;
+    return channel.type === General.GM_CHANNEL;
 }
 
 export function isGroupChannelVisible(myPreferences, channel) {
@@ -170,7 +138,7 @@
         name: getDirectChannelName(userId, otherUserId),
         last_post_at: 0,
         total_msg_count: 0,
-        type: Constants.DM_CHANNEL,
+        type: General.DM_CHANNEL,
         fake: true
     };
 }
@@ -180,8 +148,7 @@
 }
 
 function createMissingDirectChannels(currentUserId, allChannels, myPreferences) {
-    const directChannelsDisplayPreferences = getPreferencesByCategory(myPreferences, Constants.CATEGORY_DIRECT_CHANNEL_SHOW);
->>>>>>> f200cc87
+    const directChannelsDisplayPreferences = getPreferencesByCategory(myPreferences, General.CATEGORY_DIRECT_CHANNEL_SHOW);
 
     return Array.
     from(directChannelsDisplayPreferences).
@@ -220,7 +187,7 @@
 }
 
 function isFavoriteChannel(myPreferences, channel) {
-    const fav = myPreferences[`${Constants.CATEGORY_FAVORITE_CHANNEL}--${channel.id}`];
+    const fav = myPreferences[`${General.CATEGORY_FAVORITE_CHANNEL}--${channel.id}`];
     channel.isFavorite = fav && fav.value === 'true';
     return channel.isFavorite;
 }
@@ -233,23 +200,12 @@
     return myMembers[channel.id];
 }
 
-<<<<<<< HEAD
-function createFakeChannel(userId, otherUserId) {
-    return {
-        name: getDirectChannelName(userId, otherUserId),
-        last_post_at: 0,
-        total_msg_count: 0,
-        type: General.DM_CHANNEL,
-        fake: true
-    };
-=======
 function isOpenChannel(channel) {
-    return channel.type === Constants.OPEN_CHANNEL;
->>>>>>> f200cc87
+    return channel.type === General.OPEN_CHANNEL;
 }
 
 function isPrivateChannel(channel) {
-    return channel.type === Constants.PRIVATE_CHANNEL;
+    return channel.type === General.PRIVATE_CHANNEL;
 }
 
 function sortChannelsByDisplayName(locale, a, b) {
