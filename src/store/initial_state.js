--- conflicted
+++ resolved
@@ -79,13 +79,10 @@
             customEmoji: {},
         },
         typing: {},
-<<<<<<< HEAD
         roles: {
             roles: [],
-            pending: new Set()
-        }
-=======
->>>>>>> 982807c2
+            pending: new Set(),
+        },
     },
     errors: [],
     requests: {
