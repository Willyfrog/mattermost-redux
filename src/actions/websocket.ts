--- conflicted
+++ resolved
@@ -350,9 +350,8 @@
     return postDeleted(data);
 }
 
-<<<<<<< HEAD
-function handlePostUnread(msg) {
-    return (dispatch, getState) => {
+function handlePostUnread(msg: WebSocketMessage) {
+    return (dispatch: DispatchFunc, getState: GetStateFunc) => {
         const state = getState();
 
         const member = getMyChannelMember(state, msg.broadcast.channel_id);
@@ -373,10 +372,7 @@
     };
 }
 
-function handleLeaveTeamEvent(msg) {
-=======
 function handleLeaveTeamEvent(msg: Partial<WebSocketMessage>) {
->>>>>>> d4b65528
     return (dispatch: DispatchFunc, getState: GetStateFunc) => {
         const state = getState();
         const teams = getTeamsSelector(state);
