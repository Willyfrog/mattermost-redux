// Copyright (c) 2016 Mattermost, Inc. All Rights Reserved.
// See License.txt for license information.

import {batchActions} from 'redux-batched-actions';

import {Client4} from 'client';
import {Preferences} from 'constants';
import {PreferenceTypes} from 'action_types';
import {getMyPreferences as getMyPreferencesSelector} from 'selectors/entities/preferences';
import {getCurrentTeamId} from 'selectors/entities/teams';
import {getCurrentUserId} from 'selectors/entities/users';
import {getPreferenceKey} from 'utils/preference_utils';

import {bindClientFunc, forceLogoutIfNecessary} from './helpers';
import {getLogErrorAction} from './errors';
import {getProfilesByIds, getProfilesInChannel} from './users';

export function deletePreferences(userId, preferences) {
    return async (dispatch, getState) => {
        dispatch({type: PreferenceTypes.DELETE_PREFERENCES_REQUEST}, getState);

        try {
            await Client4.deletePreferences(userId, preferences);
        } catch (error) {
            forceLogoutIfNecessary(error, dispatch);
            dispatch(batchActions([
                {type: PreferenceTypes.DELETE_PREFERENCES_FAILURE, error},
                getLogErrorAction(error)
            ]), getState);
            return;
        }

        dispatch(batchActions([
            {
                type: PreferenceTypes.DELETED_PREFERENCES,
                data: preferences
            },
            {
                type: PreferenceTypes.DELETE_PREFERENCES_SUCCESS
            }
        ]), getState);
    };
}

export function getMyPreferences() {
    return bindClientFunc(
        Client4.getMyPreferences,
        PreferenceTypes.MY_PREFERENCES_REQUEST,
        [PreferenceTypes.RECEIVED_PREFERENCES, PreferenceTypes.MY_PREFERENCES_SUCCESS],
        PreferenceTypes.MY_PREFERENCES_FAILURE
    );
}

export function makeDirectChannelVisibleIfNecessary(otherUserId) {
    return async (dispatch, getState) => {
        const state = getState();
        const myPreferences = getMyPreferencesSelector(state);
        const currentUserId = getCurrentUserId(state);

        let preference = myPreferences[getPreferenceKey(Preferences.CATEGORY_DIRECT_CHANNEL_SHOW, otherUserId)];

        if (!preference || preference.value === 'false') {
            preference = {
                user_id: currentUserId,
                category: Preferences.CATEGORY_DIRECT_CHANNEL_SHOW,
                name: otherUserId,
                value: 'true'
            };
            getProfilesByIds([otherUserId])(dispatch, getState);
            await savePreferences([preference])(dispatch, getState);
        }
    };
}

export function makeGroupMessageVisibleIfNecessary(channelId) {
    return async (dispatch, getState) => {
        const state = getState();
        const myPreferences = getMyPreferencesSelector(state);
        const currentTeamId = getCurrentTeamId(state);
        const currentUserId = getCurrentUserId(state);

        let preference = myPreferences[getPreferenceKey(Preferences.CATEGORY_GROUP_CHANNEL_SHOW, channelId)];

        if (!preference || preference.value === 'false') {
            preference = {
                user_id: currentUserId,
                category: Preferences.CATEGORY_GROUP_CHANNEL_SHOW,
                name: channelId,
                value: 'true'
            };

<<<<<<< HEAD
            await savePreferences(currentUserId, [preference])(dispatch, getState);
=======
            getProfilesInChannel(currentTeamId, channelId, 0)(dispatch, getState);
            await savePreferences([preference])(dispatch, getState);
>>>>>>> f200cc87
        }
    };
}

export function savePreferences(userId, preferences) {
    return async (dispatch, getState) => {
        dispatch({type: PreferenceTypes.SAVE_PREFERENCES_REQUEST}, getState);

        try {
            await Client4.savePreferences(userId, preferences);
        } catch (error) {
            forceLogoutIfNecessary(error, dispatch);
            dispatch(batchActions([
                {type: PreferenceTypes.SAVE_PREFERENCES_FAILURE, error},
                getLogErrorAction(error)
            ]), getState);
            return;
        }

        dispatch(batchActions([
            {
                type: PreferenceTypes.RECEIVED_PREFERENCES,
                data: preferences
            },
            {
                type: PreferenceTypes.SAVE_PREFERENCES_SUCCESS
            }
        ]), getState);
    };
}
<|MERGE_RESOLUTION|>--- conflicted
+++ resolved
@@ -7,7 +7,6 @@
 import {Preferences} from 'constants';
 import {PreferenceTypes} from 'action_types';
 import {getMyPreferences as getMyPreferencesSelector} from 'selectors/entities/preferences';
-import {getCurrentTeamId} from 'selectors/entities/teams';
 import {getCurrentUserId} from 'selectors/entities/users';
 import {getPreferenceKey} from 'utils/preference_utils';
 
@@ -67,7 +66,7 @@
                 value: 'true'
             };
             getProfilesByIds([otherUserId])(dispatch, getState);
-            await savePreferences([preference])(dispatch, getState);
+            await savePreferences(currentUserId, [preference])(dispatch, getState);
         }
     };
 }
@@ -76,7 +75,6 @@
     return async (dispatch, getState) => {
         const state = getState();
         const myPreferences = getMyPreferencesSelector(state);
-        const currentTeamId = getCurrentTeamId(state);
         const currentUserId = getCurrentUserId(state);
 
         let preference = myPreferences[getPreferenceKey(Preferences.CATEGORY_GROUP_CHANNEL_SHOW, channelId)];
@@ -89,12 +87,8 @@
                 value: 'true'
             };
 
-<<<<<<< HEAD
+            getProfilesInChannel(channelId, 0)(dispatch, getState);
             await savePreferences(currentUserId, [preference])(dispatch, getState);
-=======
-            getProfilesInChannel(currentTeamId, channelId, 0)(dispatch, getState);
-            await savePreferences([preference])(dispatch, getState);
->>>>>>> f200cc87
         }
     };
 }
