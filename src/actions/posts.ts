// Copyright (c) 2015-present Mattermost, Inc. All Rights Reserved.
// See LICENSE.txt for license information.

import {Client4, DEFAULT_LIMIT_AFTER, DEFAULT_LIMIT_BEFORE} from 'client';
import {General, Preferences, Posts, WebsocketEvents} from '../constants';
import {PostTypes, ChannelTypes, FileTypes, IntegrationTypes} from 'action_types';

import {getCurrentChannelId, getMyChannelMember as getMyChannelMemberSelector, isManuallyUnread} from 'selectors/entities/channels';
import {getCustomEmojisByName as selectCustomEmojisByName} from 'selectors/entities/emojis';
import {getConfig} from 'selectors/entities/general';
import * as Selectors from 'selectors/entities/posts';
import {getCurrentUserId, getUsersByUsername} from 'selectors/entities/users';

import {getUserIdFromChannelName} from 'utils/channel_utils';
import {parseNeededCustomEmojisFromText} from 'utils/emoji_utils';
import {isFromWebhook, isSystemMessage, shouldIgnorePost} from 'utils/post_utils';

import {getMyChannelMember, markChannelAsUnread, markChannelAsRead, markChannelAsViewed} from './channels';
import {systemEmojis, getCustomEmojiByName, getCustomEmojisByName} from './emojis';
import {logError} from './errors';
import {bindClientFunc, forceLogoutIfNecessary} from './helpers';

import {
    deletePreferences,
    makeDirectChannelVisibleIfNecessary,
    makeGroupMessageVisibleIfNecessary,
    savePreferences,
} from './preferences';
import {getProfilesByIds, getProfilesByUsernames, getStatusesByIds} from './users';
import {Action, ActionFunc, ActionResult, batchActions, DispatchFunc, GetStateFunc, GenericAction} from 'types/actions';
import {GlobalState} from 'types/store';
import {Post} from 'types/posts';
import {Error} from 'types/errors';
import {Reaction} from 'types/reactions';
import {UserProfile} from 'types/users';
import {Dictionary} from 'types/utilities';
import {CustomEmoji} from 'types/emojis';

// receivedPost should be dispatched after a single post from the server. This typically happens when an existing post
// is updated.
export function receivedPost(post: Post) {
    return {
        type: PostTypes.RECEIVED_POST,
        data: post,
    };
}

// receivedNewPost should be dispatched when receiving a newly created post or when sending a request to the server
// to make a new post.
export function receivedNewPost(post: Post) {
    return {
        type: PostTypes.RECEIVED_NEW_POST,
        data: post,
    };
}

// receivedPosts should be dispatched when receiving multiple posts from the server that may or may not be ordered.
// This will typically be used alongside other actions like receivedPostsAfter which require the posts to be ordered.
export function receivedPosts(posts: CombinedPostList) {
    return {
        type: PostTypes.RECEIVED_POSTS,
        data: posts,
    };
}

// receivedPostsAfter should be dispatched when receiving an ordered list of posts that come before a given post.
export function receivedPostsAfter(posts: Array<Post>, channelId: string, afterPostId: string, recent = false) {
    return {
        type: PostTypes.RECEIVED_POSTS_AFTER,
        channelId,
        data: posts,
        afterPostId,
        recent,
    };
}

// receivedPostsBefore should be dispatched when receiving an ordered list of posts that come after a given post.
export function receivedPostsBefore(posts: Array<Post>, channelId: string, beforePostId: string, oldest = false) {
    return {
        type: PostTypes.RECEIVED_POSTS_BEFORE,
        channelId,
        data: posts,
        beforePostId,
        oldest,
    };
}

// receivedPostsSince should be dispatched when receiving a list of posts that have been updated since a certain time.
// Due to how the API endpoint works, some of these posts will be ordered, but others will not, so this needs special
// handling from the reducers.
export function receivedPostsSince(posts: Array<Post>, channelId: string) {
    return {
        type: PostTypes.RECEIVED_POSTS_SINCE,
        channelId,
        data: posts,
    };
}

// receivedPostsInChannel should be dispatched when receiving a list of ordered posts within a channel when the
// the adjacent posts are not known.
export function receivedPostsInChannel(posts: CombinedPostList, channelId: string, recent = false, oldest = false) {
    return {
        type: PostTypes.RECEIVED_POSTS_IN_CHANNEL,
        channelId,
        data: posts,
        recent,
        oldest,
    };
}

// receivedPostsInThread should be dispatched when receiving a list of unordered posts in a thread.
export function receivedPostsInThread(posts: Array<Post>, rootId: string) {
    return {
        type: PostTypes.RECEIVED_POSTS_IN_THREAD,
        data: posts,
        rootId,
    };
}

// postDeleted should be dispatched when a post has been deleted and should be replaced with a "message deleted"
// placeholder. This typically happens when a post is deleted by another user.
export function postDeleted(post: Post) {
    return {
        type: PostTypes.POST_DELETED,
        data: post,
    };
}

// postRemoved should be dispatched when a post should be immediately removed. This typically happens when a post is
// deleted by the current user.
export function postRemoved(post: Post) {
    return {
        type: PostTypes.POST_REMOVED,
        data: post,
    };
}

export function getPost(postId: string) {
    return async (dispatch: DispatchFunc, getState: GetStateFunc) => {
        let post;

        try {
            post = await Client4.getPost(postId);
            getProfilesAndStatusesForPosts([post], dispatch, getState);
        } catch (error) {
            forceLogoutIfNecessary(error, dispatch, getState);
            dispatch(batchActions([
                {type: PostTypes.GET_POSTS_FAILURE, error},
                logError(error),
            ]), getState);
            return {error};
        }

        dispatch(batchActions([
            receivedPost(post),
            {
                type: PostTypes.GET_POSTS_SUCCESS,
            },
        ]));

        return {data: post};
    };
}

export function createPost(post: Post, files: any[] = []) {
    return async (dispatch: DispatchFunc, getState: GetStateFunc) => {
        const state = getState();
        const currentUserId = state.entities.users.currentUserId;

        const timestamp = Date.now();
        const pendingPostId = post.pending_post_id || `${currentUserId}:${timestamp}`;

        if (Selectors.isPostIdSending(state, pendingPostId)) {
            return {data: true};
        }

        let newPost = {
            ...post,
            pending_post_id: pendingPostId,
            create_at: timestamp,
            update_at: timestamp,
        };

        // We are retrying a pending post that had files
        if (newPost.file_ids && !files.length) {
            files = newPost.file_ids.map((id) => state.entities.files.files[id]); // eslint-disable-line
        }

        if (files.length) {
            const fileIds = files.map((file) => file.id);

            newPost = {
                ...newPost,
                file_ids: fileIds,
            };

            dispatch({
                type: FileTypes.RECEIVED_FILES_FOR_POST,
                postId: pendingPostId,
                data: files,
            });
        }

        dispatch({
            type: PostTypes.RECEIVED_NEW_POST,
            data: {
                id: pendingPostId,
                ...newPost,
            },
            meta: {
                offline: {
                    effect: () => Client4.createPost({...newPost, create_at: 0}),
                    commit: (result: any, payload: any) => {
                        const actions: Action[] = [
                            receivedPost(payload),
                            {
                                type: PostTypes.CREATE_POST_SUCCESS,
                            },
                            {
                                type: ChannelTypes.INCREMENT_TOTAL_MSG_COUNT,
                                data: {
                                    channelId: newPost.channel_id,
                                    amount: 1,
                                },
                            },
                            {
                                type: ChannelTypes.DECREMENT_UNREAD_MSG_COUNT,
                                data: {
                                    channelId: newPost.channel_id,
                                    amount: 1,
                                },
                            },
                        ];

                        if (files) {
                            actions.push({
                                type: FileTypes.RECEIVED_FILES_FOR_POST,
                                postId: payload.id,
                                data: files,
                            });
                        }

                        dispatch(batchActions(actions));
                    },
                    maxRetry: 0,
                    offlineRollback: true,
                    rollback: (result: any, error: Error) => {
                        const data = {
                            ...newPost,
                            id: pendingPostId,
                            failed: true,
                            update_at: Date.now(),
                        };
                        dispatch({type: PostTypes.CREATE_POST_FAILURE, error});

                        // If the failure was because: the root post was deleted or
                        // TownSquareIsReadOnly=true then remove the post
                        if (error.server_error_id === 'api.post.create_post.root_id.app_error' ||
                            error.server_error_id === 'api.post.create_post.town_square_read_only' ||
                            error.server_error_id === 'plugin.message_will_be_posted.dismiss_post'
                        ) {
                            dispatch(removePost(data) as any);
                        } else {
                            dispatch(receivedPost(data));
                        }
                    },
                },
            },
        });

        return {data: true};
    };
}

export function createPostImmediately(post: Post, files: any[] = []) {
    return async (dispatch: DispatchFunc, getState: GetStateFunc) => {
        const state = getState();
        const currentUserId = state.entities.users.currentUserId;

        const timestamp = Date.now();
        const pendingPostId = `${currentUserId}:${timestamp}`;

        let newPost: Post = {
            ...post,
            pending_post_id: pendingPostId,
            create_at: timestamp,
            update_at: timestamp,
        };

        if (files.length) {
            const fileIds = files.map((file) => file.id);

            newPost = {
                ...newPost,
                file_ids: fileIds,
            };

            dispatch({
                type: FileTypes.RECEIVED_FILES_FOR_POST,
                postId: pendingPostId,
                data: files,
            });
        }

        dispatch(receivedNewPost({
            id: pendingPostId,
            ...newPost,
        }));

        try {
            const created = await Client4.createPost({...newPost, create_at: 0});
            newPost.id = created.id;
        } catch (error) {
            forceLogoutIfNecessary(error, dispatch, getState);
            dispatch(batchActions([
                {type: PostTypes.CREATE_POST_FAILURE, error},
                removePost({id: pendingPostId, ...newPost}) as any,
                logError(error),
            ]), getState);
            return {error};
        }

        const actions: Action[] = [
            receivedPost(newPost),
            {
                type: PostTypes.CREATE_POST_SUCCESS,
            },
            {
                type: ChannelTypes.INCREMENT_TOTAL_MSG_COUNT,
                data: {
                    channelId: newPost.channel_id,
                    amount: 1,
                },
            },
            {
                type: ChannelTypes.DECREMENT_UNREAD_MSG_COUNT,
                data: {
                    channelId: newPost.channel_id,
                    amount: 1,
                },
            },
        ];

        if (files) {
            actions.push({
                type: FileTypes.RECEIVED_FILES_FOR_POST,
                postId: newPost.id,
                data: files,
            });
        }

        dispatch(batchActions(actions), getState);

        return {data: newPost};
    };
}

export function resetCreatePostRequest() {
    return {type: PostTypes.CREATE_POST_RESET_REQUEST};
}

export function deletePost(post: ExtendedPost) {
    return (dispatch: DispatchFunc, getState: GetStateFunc) => {
        const state = getState();
        const delPost = {...post};
        if (delPost.type === Posts.POST_TYPES.COMBINED_USER_ACTIVITY && delPost.system_post_ids) {
            delPost.system_post_ids.forEach((systemPostId) => {
                const systemPost = Selectors.getPost(state, systemPostId);
                if (systemPost) {
                    dispatch(deletePost(systemPost));
                }
            });
        } else {
            dispatch({
                type: PostTypes.POST_DELETED,
                data: delPost,
                meta: {
                    offline: {
                        effect: () => Client4.deletePost(post.id),
                        commit: {type: 'do_nothing'}, // redux-offline always needs to dispatch something on commit
                        rollback: receivedPost(delPost),
                    },
                },
            });
        }

        return {data: true};
    };
}

export function editPost(post: Post) {
    return bindClientFunc({
        clientFunc: Client4.patchPost,
        onRequest: PostTypes.EDIT_POST_REQUEST,
        onSuccess: [PostTypes.RECEIVED_POST, PostTypes.EDIT_POST_SUCCESS],
        onFailure: PostTypes.EDIT_POST_FAILURE,
        params: [
            post,
        ],
    });
}

<<<<<<< HEAD
export function getUnreadPostData(unreadChan, state) {
    const member = getMyChannelMemberSelector(state, unreadChan.channel_id);
    const delta = member ? member.msg_count - unreadChan.msg_count : unreadChan.msg_count;

    const data = {
        teamId: unreadChan.team_id,
        channelId: unreadChan.channel_id,
        msgCount: unreadChan.msg_count,
        mentionCount: unreadChan.mention_count,
        lastViewedAt: unreadChan.last_viewed_at,
        deltaMsgs: delta,
    };

    return data;
}

export function setUnreadPost(userId, postId) {
    return async (dispatch, getState) => {
        let unreadChan;
        try {
            unreadChan = await Client4.markPostAsUnread(userId, postId);
        } catch (error) {
            forceLogoutIfNecessary(error, dispatch, getState);
            dispatch(logError(error));
            return {error};
        }

        const state = getState();
        const data = getUnreadPostData(unreadChan, state);
        dispatch({
            type: ChannelTypes.POST_UNREAD_SUCCESS,
            data,
        });
        return {data};
    };
}

export function pinPost(postId) {
=======
export function pinPost(postId: string) {
>>>>>>> d4b65528
    return async (dispatch: DispatchFunc, getState: GetStateFunc) => {
        dispatch({type: PostTypes.EDIT_POST_REQUEST}, getState);
        let posts;

        try {
            posts = await Client4.pinPost(postId);
        } catch (error) {
            forceLogoutIfNecessary(error, dispatch, getState);
            dispatch(batchActions([
                {type: PostTypes.EDIT_POST_FAILURE, error},
                logError(error),
            ]), getState);
            return {error};
        }

        const actions: Action[] = [
            {
                type: PostTypes.EDIT_POST_SUCCESS,
            },
        ];

        const post = Selectors.getPost(getState(), postId);
        if (post) {
            actions.push(receivedPost({
                ...post,
                is_pinned: true,
                update_at: Date.now(),
            }));
        }

        dispatch(batchActions(actions), getState);

        return {data: posts};
    };
}

export function unpinPost(postId: string) {
    return async (dispatch: DispatchFunc, getState: GetStateFunc) => {
        dispatch({type: PostTypes.EDIT_POST_REQUEST}, getState);
        let posts;

        try {
            posts = await Client4.unpinPost(postId);
        } catch (error) {
            forceLogoutIfNecessary(error, dispatch, getState);
            dispatch(batchActions([
                {type: PostTypes.EDIT_POST_FAILURE, error},
                logError(error),
            ]), getState);
            return {error};
        }

        const actions: Action[] = [
            {
                type: PostTypes.EDIT_POST_SUCCESS,
            },
        ];

        const post = Selectors.getPost(getState(), postId);
        if (post) {
            actions.push(receivedPost({
                ...post,
                is_pinned: false,
                update_at: Date.now(),
            }));
        }

        dispatch(batchActions(actions), getState);

        return {data: posts};
    };
}

export function addReaction(postId: string, emojiName: string) {
    return async (dispatch: DispatchFunc, getState: GetStateFunc) => {
        const currentUserId = getState().entities.users.currentUserId;

        let reaction;
        try {
            reaction = await Client4.addReaction(currentUserId, postId, emojiName);
        } catch (error) {
            forceLogoutIfNecessary(error, dispatch, getState);
            dispatch(logError(error));
            return {error};
        }

        dispatch({
            type: PostTypes.RECEIVED_REACTION,
            data: reaction,
        });

        return {data: true};
    };
}

export function removeReaction(postId: string, emojiName: string) {
    return async (dispatch: DispatchFunc, getState: GetStateFunc) => {
        const currentUserId = getState().entities.users.currentUserId;

        try {
            await Client4.removeReaction(currentUserId, postId, emojiName);
        } catch (error) {
            forceLogoutIfNecessary(error, dispatch, getState);
            dispatch(logError(error));
            return {error};
        }

        dispatch({
            type: PostTypes.REACTION_DELETED,
            data: {user_id: currentUserId, post_id: postId, emoji_name: emojiName},
        });

        return {data: true};
    };
}

export function getCustomEmojiForReaction(name: string) {
    return async (dispatch: DispatchFunc, getState: GetStateFunc) => {
        const nonExistentEmoji = getState().entities.emojis.nonExistentEmoji;
        const customEmojisByName = selectCustomEmojisByName(getState());

        if (systemEmojis.has(name)) {
            return {data: true};
        }

        if (nonExistentEmoji.has(name)) {
            return {data: true};
        }

        if (customEmojisByName.has(name)) {
            return {data: true};
        }

        return dispatch(getCustomEmojiByName(name));
    };
}

export function getReactionsForPost(postId: string) {
    return async (dispatch: DispatchFunc, getState: GetStateFunc) => {
        let reactions;
        try {
            reactions = await Client4.getReactionsForPost(postId);
        } catch (error) {
            forceLogoutIfNecessary(error, dispatch, getState);
            dispatch(logError(error));
            return {error};
        }

        if (reactions && reactions.length > 0) {
            const nonExistentEmoji = getState().entities.emojis.nonExistentEmoji;
            const customEmojisByName = selectCustomEmojisByName(getState());
            const emojisToLoad = new Set<string>();

            reactions.forEach((r: Reaction) => {
                const name = r.emoji_name;

                if (systemEmojis.has(name)) {
                    // It's a system emoji, go the next match
                    return;
                }

                if (nonExistentEmoji.has(name)) {
                    // We've previously confirmed this is not a custom emoji
                    return;
                }

                if (customEmojisByName.has(name)) {
                    // We have the emoji, go to the next match
                    return;
                }

                emojisToLoad.add(name);
            });

            dispatch(getCustomEmojisByName(Array.from(emojisToLoad)));
        }

        dispatch(batchActions([
            {
                type: PostTypes.RECEIVED_REACTIONS,
                data: reactions,
                postId,
            },
        ]));

        return reactions;
    };
}

export function flagPost(postId: string) {
    return async (dispatch: DispatchFunc, getState: GetStateFunc) => {
        const {currentUserId} = getState().entities.users;
        const preference = {
            user_id: currentUserId,
            category: Preferences.CATEGORY_FLAGGED_POST,
            name: postId,
            value: 'true',
        };

        Client4.trackEvent('action', 'action_posts_flag');

        return savePreferences(currentUserId, [preference])(dispatch);
    };
}

export function getPostThread(rootId: string, fetchThreads = true) {
    return async (dispatch: DispatchFunc, getState: GetStateFunc) => {
        dispatch({type: PostTypes.GET_POST_THREAD_REQUEST}, getState);

        let posts;
        try {
            posts = await Client4.getPostThread(rootId, fetchThreads);
            getProfilesAndStatusesForPosts(posts.posts, dispatch, getState);
        } catch (error) {
            forceLogoutIfNecessary(error, dispatch, getState);
            dispatch(batchActions([
                {type: PostTypes.GET_POST_THREAD_FAILURE, error},
                logError(error),
            ]), getState);
            return {error};
        }

        dispatch(batchActions([
            receivedPosts(posts),
            receivedPostsInThread(posts, rootId),
            {
                type: PostTypes.GET_POST_THREAD_SUCCESS,
            },
        ]));

        return {data: posts};
    };
}

export function getPosts(channelId: string, page = 0, perPage = Posts.POST_CHUNK_SIZE, fetchThreads = true) {
    return async (dispatch: DispatchFunc, getState: GetStateFunc) => {
        let posts;

        try {
            posts = await Client4.getPosts(channelId, page, perPage, fetchThreads);
            getProfilesAndStatusesForPosts(posts.posts, dispatch, getState);
        } catch (error) {
            forceLogoutIfNecessary(error, dispatch, getState);
            dispatch(logError(error));
            return {error};
        }

        dispatch(batchActions([
            receivedPosts(posts),
            receivedPostsInChannel(posts, channelId, page === 0, posts.prev_post_id === ''),
        ]));

        return {data: posts};
    };
}

export function getPostsUnread(channelId: string, fetchThreads = true) {
    return async (dispatch: DispatchFunc, getState: GetStateFunc) => {
        const userId = getCurrentUserId(getState());
        let posts;
        try {
            posts = await Client4.getPostsUnread(channelId, userId, DEFAULT_LIMIT_BEFORE, DEFAULT_LIMIT_AFTER, fetchThreads);
            getProfilesAndStatusesForPosts(posts.posts, dispatch, getState);
        } catch (error) {
            forceLogoutIfNecessary(error, dispatch, getState);
            dispatch(logError(error));
            return {error};
        }

        dispatch(batchActions([
            receivedPosts(posts),
            receivedPostsInChannel(posts, channelId, posts.next_post_id === '', posts.prev_post_id === ''),
        ]));
        dispatch({
            type: PostTypes.RECEIVED_POSTS,
            data: posts,
            channelId,
        });

        return {data: posts};
    };
}

export function getPostsSince(channelId: string, since: number, fetchThreads = true) {
    return async (dispatch: DispatchFunc, getState: GetStateFunc) => {
        let posts;
        try {
            posts = await Client4.getPostsSince(channelId, since, fetchThreads);
            getProfilesAndStatusesForPosts(posts.posts, dispatch, getState);
        } catch (error) {
            forceLogoutIfNecessary(error, dispatch, getState);
            dispatch(logError(error));
            return {error};
        }

        dispatch(batchActions([
            receivedPosts(posts),
            receivedPostsSince(posts, channelId),
            {
                type: PostTypes.GET_POSTS_SINCE_SUCCESS,
            },
        ]));

        return {data: posts};
    };
}

export function getPostsBefore(channelId: string, postId: string, page = 0, perPage = Posts.POST_CHUNK_SIZE, fetchThreads = true) {
    return async (dispatch: DispatchFunc, getState: GetStateFunc) => {
        let posts;
        try {
            posts = await Client4.getPostsBefore(channelId, postId, page, perPage, fetchThreads);
            getProfilesAndStatusesForPosts(posts.posts, dispatch, getState);
        } catch (error) {
            forceLogoutIfNecessary(error, dispatch, getState);
            dispatch(logError(error));
            return {error};
        }

        dispatch(batchActions([
            receivedPosts(posts),
            receivedPostsBefore(posts, channelId, postId, posts.prev_post_id === ''),
        ]));

        return {data: posts};
    };
}

export function getPostsAfter(channelId: string, postId: string, page = 0, perPage = Posts.POST_CHUNK_SIZE, fetchThreads = true) {
    return async (dispatch: DispatchFunc, getState: GetStateFunc) => {
        let posts;
        try {
            posts = await Client4.getPostsAfter(channelId, postId, page, perPage, fetchThreads);
            getProfilesAndStatusesForPosts(posts.posts, dispatch, getState);
        } catch (error) {
            forceLogoutIfNecessary(error, dispatch, getState);
            dispatch(logError(error));
            return {error};
        }

        dispatch(batchActions([
            receivedPosts(posts),
            receivedPostsAfter(posts, channelId, postId, posts.next_post_id === ''),
        ]));

        return {data: posts};
    };
}
export type CombinedPostList = {
    posts: Array<Post>;
    order: Array<string>;
    next_post_id: string;
    prev_post_id: string;
}

export function getPostsAround(channelId: string, postId: string, perPage = Posts.POST_CHUNK_SIZE / 2, fetchThreads = true) {
    return async (dispatch: DispatchFunc, getState: GetStateFunc) => {
        let after;
        let thread;
        let before;

        try {
            [after, thread, before] = await Promise.all([
                Client4.getPostsAfter(channelId, postId, 0, perPage, fetchThreads),
                Client4.getPostThread(postId, fetchThreads),
                Client4.getPostsBefore(channelId, postId, 0, perPage, fetchThreads),
            ]);
        } catch (error) {
            forceLogoutIfNecessary(error, dispatch, getState);
            dispatch(logError(error));
            return {error};
        }

        // Dispatch a combined post list so that the order is correct for postsInChannel
        const posts: CombinedPostList = {
            posts: {
                ...after.posts,
                ...thread.posts,
                ...before.posts,
            },
            order: [ // Remember that the order is newest posts first
                ...after.order,
                postId,
                ...before.order,
            ],
            next_post_id: after.next_post_id,
            prev_post_id: before.prev_post_id,
        };

        getProfilesAndStatusesForPosts(posts.posts, dispatch, getState);

        dispatch(batchActions([
            receivedPosts(posts),
            receivedPostsInChannel(posts, channelId, after.next_post_id === '', before.prev_post_id === ''),
        ]));

        return {data: posts};
    };
}

// getThreadsForPosts is intended for an array of posts that have been batched
// (see the actions/websocket_actions/handleNewPostEvents function in the webapp)
export function getThreadsForPosts(posts: Array<Post>, fetchThreads = true) {
    return (dispatch: DispatchFunc, getState: GetStateFunc) => {
        if (!Array.isArray(posts) || !posts.length) {
            return {data: true};
        }

        const state = getState();
        const promises: Promise<ActionResult>[] = [];

        posts.forEach((post) => {
            if (!post.root_id) {
                return;
            }

            const rootPost = Selectors.getPost(state, post.root_id);
            if (!rootPost) {
                promises.push(dispatch(getPostThread(post.root_id, fetchThreads)));
            }
        });

        return Promise.all(promises);
    };
}

// Note that getProfilesAndStatusesForPosts can take either an array of posts or a map of ids to posts
export function getProfilesAndStatusesForPosts(postsArrayOrMap: Array<Post>|Map<string, Post>, dispatch: DispatchFunc, getState: GetStateFunc) {
    if (!postsArrayOrMap) {
        // Some API methods return {error} for no results
        return Promise.resolve();
    }

    const posts = Object.values(postsArrayOrMap);

    if (posts.length === 0) {
        return Promise.resolve();
    }

    const state = getState();
    const {currentUserId, profiles, statuses} = state.entities.users;

    // Statuses and profiles of the users who made the posts
    const userIdsToLoad = new Set<string>();
    const statusesToLoad = new Set<string>();

    Object.values(posts).forEach((post) => {
        const userId = post.user_id;

        if (!statuses[userId]) {
            statusesToLoad.add(userId);
        }

        if (userId === currentUserId) {
            return;
        }

        if (!profiles[userId]) {
            userIdsToLoad.add(userId);
        }
    });

    const promises: any[] = [];
    if (userIdsToLoad.size > 0) {
        promises.push(getProfilesByIds(Array.from(userIdsToLoad))(dispatch, getState));
    }

    if (statusesToLoad.size > 0) {
        promises.push(getStatusesByIds(Array.from(statusesToLoad))(dispatch, getState));
    }

    // Profiles of users mentioned in the posts
    const usernamesToLoad = getNeededAtMentionedUsernames(state, posts);

    if (usernamesToLoad.size > 0) {
        promises.push(getProfilesByUsernames(Array.from(usernamesToLoad))(dispatch, getState));
    }

    // Emojis used in the posts
    const emojisToLoad = getNeededCustomEmojis(state, posts);

    if (emojisToLoad && emojisToLoad.size > 0) {
        promises.push(getCustomEmojisByName(Array.from(emojisToLoad))(dispatch, getState));
    }

    return Promise.all(promises);
}

export function getNeededAtMentionedUsernames(state: GlobalState, posts: Array<Post>): Set<string> {
    let usersByUsername: Dictionary<UserProfile>; // Populate this lazily since it's relatively expensive

    const usernamesToLoad = new Set<string>();

    posts.forEach((post) => {
        if (!post.message.includes('@')) {
            return;
        }

        if (!usersByUsername) {
            usersByUsername = getUsersByUsername(state);
        }

        const pattern = /\B@(([a-z0-9_.-]*[a-z0-9_])[.-]*)/gi;

        let match;
        while ((match = pattern.exec(post.message)) !== null) {
            // match[1] is the matched mention including trailing punctuation
            // match[2] is the matched mention without trailing punctuation
            if (General.SPECIAL_MENTIONS.indexOf(match[2]) !== -1) {
                continue;
            }

            if (usersByUsername[match[1]] || usersByUsername[match[2]]) {
                // We have the user, go to the next match
                continue;
            }

            // If there's no trailing punctuation, this will only add 1 item to the set
            usernamesToLoad.add(match[1]);
            usernamesToLoad.add(match[2]);
        }
    });

    return usernamesToLoad;
}

function buildPostAttachmentText(attachments: Array<any>) {
    let attachmentText = '';

    attachments.forEach((a) => {
        if (a.fields && a.fields.length) {
            a.fields.forEach((f: any) => {
                attachmentText += ' ' + (f.value || '');
            });
        }

        if (a.pretext) {
            attachmentText += ' ' + a.pretext;
        }

        if (a.text) {
            attachmentText += ' ' + a.text;
        }
    });

    return attachmentText;
}

export function getNeededCustomEmojis(state: GlobalState, posts: Array<Post>): Set<string> {
    if (getConfig(state).EnableCustomEmoji !== 'true') {
        return new Set<string>();
    }

    // If post metadata is supported, custom emojis will have been provided as part of that
    if (posts[0].metadata) {
        return new Set<string>();
    }

    let customEmojisToLoad = new Set<string>();

    let customEmojisByName: Map<string, CustomEmoji>; // Populate this lazily since it's relatively expensive
    const nonExistentEmoji = state.entities.emojis.nonExistentEmoji;

    posts.forEach((post) => {
        if (post.message.includes(':')) {
            if (!customEmojisByName) {
                customEmojisByName = selectCustomEmojisByName(state);
            }

            const emojisFromPost = parseNeededCustomEmojisFromText(post.message, systemEmojis, customEmojisByName, nonExistentEmoji);

            if (emojisFromPost.size > 0) {
                customEmojisToLoad = new Set([...customEmojisToLoad, ...emojisFromPost]);
            }
        }

        const props = post.props;
        if (props && props.attachments && props.attachments.length) {
            if (!customEmojisByName) {
                customEmojisByName = selectCustomEmojisByName(state);
            }

            const attachmentText = buildPostAttachmentText(props.attachments);

            if (attachmentText) {
                const emojisFromAttachment = parseNeededCustomEmojisFromText(attachmentText, systemEmojis, customEmojisByName, nonExistentEmoji);

                if (emojisFromAttachment.size > 0) {
                    customEmojisToLoad = new Set([...customEmojisToLoad, ...emojisFromAttachment]);
                }
            }
        }
    });

    return customEmojisToLoad;
}
export type ExtendedPost = Post & { system_post_ids?: string[] };

export function removePost(post: ExtendedPost) {
    return (dispatch: DispatchFunc, getState: GetStateFunc) => {
        if (post.type === Posts.POST_TYPES.COMBINED_USER_ACTIVITY && post.system_post_ids) {
            const state = getState();

            for (const systemPostId of post.system_post_ids) {
                const systemPost = Selectors.getPost(state, systemPostId);

                if (systemPost) {
                    dispatch(removePost(systemPost as any) as any);
                }
            }
        } else {
            dispatch(postRemoved(post));
        }
    };
}

export function selectPost(postId: string) {
    return async (dispatch: DispatchFunc, getState: GetStateFunc) => {
        dispatch({
            type: PostTypes.RECEIVED_POST_SELECTED,
            data: postId,
        }, getState);

        return {data: true};
    };
}

export function selectFocusedPostId(postId: string) {
    return {
        type: PostTypes.RECEIVED_FOCUSED_POST,
        data: postId,
    };
}

export function unflagPost(postId: string) {
    return async (dispatch: DispatchFunc, getState: GetStateFunc) => {
        const {currentUserId} = getState().entities.users;
        const preference = {
            user_id: currentUserId,
            category: Preferences.CATEGORY_FLAGGED_POST,
            name: postId,
        };

        Client4.trackEvent('action', 'action_posts_unflag');

        return deletePreferences(currentUserId, [preference])(dispatch, getState);
    };
}

export function getOpenGraphMetadata(url: string) {
    return async (dispatch: DispatchFunc, getState: GetStateFunc) => {
        let data;
        try {
            data = await Client4.getOpenGraphMetadata(url);
        } catch (error) {
            forceLogoutIfNecessary(error, dispatch, getState);
            dispatch(logError(error));
            return {error};
        }

        if (data && (data.url || data.type || data.title || data.description)) {
            dispatch({
                type: PostTypes.RECEIVED_OPEN_GRAPH_METADATA,
                data,
                url,
            });
        }

        return {data};
    };
}

export function doPostAction(postId: string, actionId: string, selectedOption = '') {
    return doPostActionWithCookie(postId, actionId, '', selectedOption);
}

export function doPostActionWithCookie(postId: string, actionId: string, actionCookie: string, selectedOption = '') {
    return async (dispatch: DispatchFunc, getState: GetStateFunc) => {
        let data;
        try {
            data = await Client4.doPostActionWithCookie(postId, actionId, actionCookie, selectedOption);
        } catch (error) {
            forceLogoutIfNecessary(error, dispatch, getState);
            dispatch(logError(error));
            return {error};
        }

        if (data && data.trigger_id) {
            dispatch({
                type: IntegrationTypes.RECEIVED_DIALOG_TRIGGER_ID,
                data: data.trigger_id,
            });
        }

        return {data};
    };
}

export function addMessageIntoHistory(message: string) {
    return async (dispatch: DispatchFunc, getState: GetStateFunc) => {
        dispatch({
            type: PostTypes.ADD_MESSAGE_INTO_HISTORY,
            data: message,
        }, getState);

        return {data: true};
    };
}

export function resetHistoryIndex(index: number) {
    return async (dispatch: DispatchFunc, getState: GetStateFunc) => {
        dispatch({
            type: PostTypes.RESET_HISTORY_INDEX,
            data: index,
        }, getState);

        return {data: true};
    };
}

export function moveHistoryIndexBack(index: number) {
    return async (dispatch: DispatchFunc, getState: GetStateFunc) => {
        dispatch({
            type: PostTypes.MOVE_HISTORY_INDEX_BACK,
            data: index,
        }, getState);

        return {data: true};
    };
}

export function moveHistoryIndexForward(index: number) {
    return async (dispatch: DispatchFunc, getState: GetStateFunc) => {
        dispatch({
            type: PostTypes.MOVE_HISTORY_INDEX_FORWARD,
            data: index,
        }, getState);

        return {data: true};
    };
}

export function handleNewPost(msg: Omit<GenericAction, 'type'>) {
    return async (dispatch: DispatchFunc, getState: GetStateFunc) => {
        const state = getState();
        const currentUserId = getCurrentUserId(state);
        const post = JSON.parse(msg.data.post);
        const myChannelMember = getMyChannelMemberSelector(state, post.channel_id);
        const websocketMessageProps = msg.data;

        if (myChannelMember && Object.keys(myChannelMember).length === 0 && (myChannelMember as any).constructor === 'Object') {
            await dispatch(getMyChannelMember(post.channel_id));
        }

        dispatch(completePostReceive(post, websocketMessageProps) as any);

        if (msg.data.channel_type === General.DM_CHANNEL) {
            const otherUserId = getUserIdFromChannelName(currentUserId, msg.data.channel_name);
            dispatch(makeDirectChannelVisibleIfNecessary(otherUserId));
        } else if (msg.data.channel_type === General.GM_CHANNEL) {
            dispatch(makeGroupMessageVisibleIfNecessary(post.channel_id));
        }

        return {data: true};
    };
}

function completePostReceive(post: Post, websocketMessageProps: any) {
    return (dispatch: DispatchFunc, getState: GetStateFunc) => {
        const state = getState();
        const rootPost = Selectors.getPost(state, post.root_id);

        if (post.root_id && !rootPost) {
            dispatch(getPostThread(post.root_id, true));
        }

        dispatch(lastPostActions(post, websocketMessageProps) as any);
    };
}

<<<<<<< HEAD
export function lastPostActions(post, websocketMessageProps) {
=======
function lastPostActions(post: Post, websocketMessageProps: any) {
>>>>>>> d4b65528
    return async (dispatch: DispatchFunc, getState: GetStateFunc) => {
        const state = getState();
        const actions = [
            receivedNewPost(post),
            {
                type: WebsocketEvents.STOP_TYPING,
                data: {
                    id: post.channel_id + post.root_id,
                    userId: post.user_id,
                    now: Date.now(),
                },
            },
        ];

        await dispatch(batchActions(actions));

        if (shouldIgnorePost(post)) {
            return;
        }

        let markAsRead = false;
        let markAsReadOnServer = false;
        if (!isManuallyUnread(getState(), post.channel_id)) {
            if (
                post.user_id === getCurrentUserId(state) &&
                !isSystemMessage(post) &&
                !isFromWebhook(post)
            ) {
                markAsRead = true;
                markAsReadOnServer = false;
            } else if (post.channel_id === getCurrentChannelId(state)) {
                markAsRead = true;
                markAsReadOnServer = true;
            }
        }

        if (markAsRead) {
            await dispatch(markChannelAsRead(post.channel_id, undefined, markAsReadOnServer));
            await dispatch(markChannelAsViewed(post.channel_id));
        } else {
            await dispatch(markChannelAsUnread(websocketMessageProps.team_id, post.channel_id, websocketMessageProps.mentions));
        }
    };
}<|MERGE_RESOLUTION|>--- conflicted
+++ resolved
@@ -28,6 +28,7 @@
 } from './preferences';
 import {getProfilesByIds, getProfilesByUsernames, getStatusesByIds} from './users';
 import {Action, ActionFunc, ActionResult, batchActions, DispatchFunc, GetStateFunc, GenericAction} from 'types/actions';
+import {ChannelUnread} from 'types/channels';
 import {GlobalState} from 'types/store';
 import {Post} from 'types/posts';
 import {Error} from 'types/errors';
@@ -400,8 +401,7 @@
     });
 }
 
-<<<<<<< HEAD
-export function getUnreadPostData(unreadChan, state) {
+export function getUnreadPostData(unreadChan: ChannelUnread, state: GlobalState) {
     const member = getMyChannelMemberSelector(state, unreadChan.channel_id);
     const delta = member ? member.msg_count - unreadChan.msg_count : unreadChan.msg_count;
 
@@ -417,8 +417,8 @@
     return data;
 }
 
-export function setUnreadPost(userId, postId) {
-    return async (dispatch, getState) => {
+export function setUnreadPost(userId: string, postId: string) {
+    return async (dispatch: DispatchFunc, getState: GetStateFunc) => {
         let unreadChan;
         try {
             unreadChan = await Client4.markPostAsUnread(userId, postId);
@@ -438,10 +438,7 @@
     };
 }
 
-export function pinPost(postId) {
-=======
 export function pinPost(postId: string) {
->>>>>>> d4b65528
     return async (dispatch: DispatchFunc, getState: GetStateFunc) => {
         dispatch({type: PostTypes.EDIT_POST_REQUEST}, getState);
         let posts;
@@ -1222,11 +1219,7 @@
     };
 }
 
-<<<<<<< HEAD
-export function lastPostActions(post, websocketMessageProps) {
-=======
-function lastPostActions(post: Post, websocketMessageProps: any) {
->>>>>>> d4b65528
+export function lastPostActions(post: Post, websocketMessageProps: any) {
     return async (dispatch: DispatchFunc, getState: GetStateFunc) => {
         const state = getState();
         const actions = [
