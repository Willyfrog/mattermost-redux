--- conflicted
+++ resolved
@@ -4,7 +4,7 @@
 import {ChannelTypes, UserTypes} from 'action_types';
 import deepFreeze from 'utils/deep_freeze';
 
-import channelsReducer from './channels';
+import channelsReducer, * as Reducers from './channels';
 
 describe('channels', () => {
     describe('RECEIVED_CHANNEL_DELETED', () => {
@@ -16,6 +16,7 @@
                 myMembers: {},
                 stats: {},
                 totalCount: 0,
+                manuallyUnread: {},
                 membersInChannel: {},
                 channels: {
                     channel1: {
@@ -51,6 +52,7 @@
                 myMembers: {},
                 stats: {},
                 totalCount: 0,
+                manuallyUnread: {},
                 membersInChannel: {},
                 channels: {
                     channel1: {
@@ -83,6 +85,7 @@
                 myMembers: {},
                 stats: {},
                 totalCount: 0,
+                manuallyUnread: {},
                 membersInChannel: {},
                 channels: {
                     channel1: {
@@ -119,6 +122,7 @@
                 myMembers: {},
                 stats: {},
                 totalCount: 0,
+                manuallyUnread: {},
                 membersInChannel: {},
                 channels: {
                     channel1: {
@@ -152,6 +156,7 @@
                 myMembers: {},
                 stats: {},
                 totalCount: 0,
+                manuallyUnread: {},
                 membersInChannel: {},
                 channels: {
                     channel1: {
@@ -188,6 +193,7 @@
                 myMembers: {},
                 stats: {},
                 totalCount: 0,
+                manuallyUnread: {},
                 membersInChannel: {},
                 channels: {
                     channel1: {
@@ -211,7 +217,103 @@
             expect(nextState).toBe(state);
         });
     });
-<<<<<<< HEAD
+
+    describe('REMOVE_MEMBER_FROM_CHANNEL', () => {
+        test('should remove the channel member', () => {
+            const state = deepFreeze({
+                channels: {},
+                channelsInTeam: {},
+                currentChannelId: '',
+                groupsAssociatedToChannel: {},
+                myMembers: {},
+                stats: {},
+                totalCount: 0,
+                manuallyUnread: {},
+                membersInChannel: {
+                    channel1: {
+                        memberId1: 'member-data-1',
+                    },
+                    channel2: {
+                        memberId2: 'member-data-2',
+                    },
+                },
+            });
+
+            const nextState = channelsReducer(state, {
+                type: ChannelTypes.REMOVE_MEMBER_FROM_CHANNEL,
+                data: {
+                    id: 'channel2',
+                    user_id: 'memberId2',
+                },
+            });
+
+            expect(nextState.membersInChannel.channel2).toEqual({});
+            expect(nextState.membersInChannel.channel1).toEqual(state.membersInChannel.channel1);
+        });
+
+        test('should work when channel member doesn\'t exist', () => {
+            const state = deepFreeze({
+                channels: {},
+                channelsInTeam: {},
+                currentChannelId: '',
+                groupsAssociatedToChannel: {},
+                myMembers: {},
+                stats: {},
+                totalCount: 0,
+                manuallyUnread: {},
+                membersInChannel: {
+                    channel1: {
+                        memberId1: 'member-data-1',
+                    },
+                    channel2: {
+                        memberId2: 'member-data-2',
+                    },
+                },
+            });
+
+            const nextState = channelsReducer(state, {
+                type: ChannelTypes.REMOVE_MEMBER_FROM_CHANNEL,
+                data: {
+                    id: 'channel2',
+                    user_id: 'test',
+                },
+            });
+
+            expect(nextState).toEqual(state);
+        });
+
+        test('should work when channel doesn\'t exist', () => {
+            const state = deepFreeze({
+                channels: {},
+                channelsInTeam: {},
+                currentChannelId: '',
+                groupsAssociatedToChannel: {},
+                myMembers: {},
+                stats: {},
+                totalCount: 0,
+                manuallyUnread: {},
+                membersInChannel: {
+                    channel1: {
+                        memberId1: 'member-data-1',
+                    },
+                    channel2: {
+                        memberId2: 'member-data-2',
+                    },
+                },
+            });
+
+            const nextState = channelsReducer(state, {
+                type: ChannelTypes.REMOVE_MEMBER_FROM_CHANNEL,
+                data: {
+                    id: 'channel3',
+                    user_id: 'memberId2',
+                },
+            });
+
+            expect(nextState).toEqual(state);
+        });
+    });
+
     describe('MANUALLY_UNREAD', () => {
         test('should mark channel as manually unread', () => {
             const state = deepFreeze({
@@ -262,99 +364,6 @@
             });
             expect(nextState.channel1).toBe(undefined);
             expect(nextState.channel231).toBe(undefined);
-=======
-
-    describe('REMOVE_MEMBER_FROM_CHANNEL', () => {
-        test('should remove the channel member', () => {
-            const state = deepFreeze({
-                channels: {},
-                channelsInTeam: {},
-                currentChannelId: '',
-                groupsAssociatedToChannel: {},
-                myMembers: {},
-                stats: {},
-                totalCount: 0,
-                membersInChannel: {
-                    channel1: {
-                        memberId1: 'member-data-1',
-                    },
-                    channel2: {
-                        memberId2: 'member-data-2',
-                    },
-                },
-            });
-
-            const nextState = channelsReducer(state, {
-                type: ChannelTypes.REMOVE_MEMBER_FROM_CHANNEL,
-                data: {
-                    id: 'channel2',
-                    user_id: 'memberId2',
-                },
-            });
-
-            expect(nextState.membersInChannel.channel2).toEqual({});
-            expect(nextState.membersInChannel.channel1).toEqual(state.membersInChannel.channel1);
-        });
-
-        test('should work when channel member doesn\'t exist', () => {
-            const state = deepFreeze({
-                channels: {},
-                channelsInTeam: {},
-                currentChannelId: '',
-                groupsAssociatedToChannel: {},
-                myMembers: {},
-                stats: {},
-                totalCount: 0,
-                membersInChannel: {
-                    channel1: {
-                        memberId1: 'member-data-1',
-                    },
-                    channel2: {
-                        memberId2: 'member-data-2',
-                    },
-                },
-            });
-
-            const nextState = channelsReducer(state, {
-                type: ChannelTypes.REMOVE_MEMBER_FROM_CHANNEL,
-                data: {
-                    id: 'channel2',
-                    user_id: 'test',
-                },
-            });
-
-            expect(nextState).toEqual(state);
-        });
-
-        test('should work when channel doesn\'t exist', () => {
-            const state = deepFreeze({
-                channels: {},
-                channelsInTeam: {},
-                currentChannelId: '',
-                groupsAssociatedToChannel: {},
-                myMembers: {},
-                stats: {},
-                totalCount: 0,
-                membersInChannel: {
-                    channel1: {
-                        memberId1: 'member-data-1',
-                    },
-                    channel2: {
-                        memberId2: 'member-data-2',
-                    },
-                },
-            });
-
-            const nextState = channelsReducer(state, {
-                type: ChannelTypes.REMOVE_MEMBER_FROM_CHANNEL,
-                data: {
-                    id: 'channel3',
-                    user_id: 'memberId2',
-                },
-            });
-
-            expect(nextState).toEqual(state);
->>>>>>> 47334e5f
         });
     });
 });