// Copyright (c) 2015-present Mattermost, Inc. All Rights Reserved.
// See LICENSE.txt for license information.

import {PostTypes, SearchTypes, UserTypes, ChannelTypes, GeneralTypes} from 'action_types';
import {Posts} from 'constants';
<<<<<<< HEAD
import {comparePosts} from 'utils/post_utils';
=======
import {comparePosts, combineSystemPosts} from 'utils/post_utils';

function handleReceivedPost(posts = {}, postsInChannel = {}, postsInThread = {}, action) {
    const post = removeUnneededMetadata(action.data);
    const channelId = post.channel_id;

    const nextPosts = {
        ...posts,
        [post.id]: post,
    };

    if (!postsInChannel[channelId]) {
        return {posts: nextPosts, postsInChannel, postsInThread};
    }

    let nextPostsInChannel = postsInChannel;

    // Only change postsInChannel if the order of the posts needs to change
    if (!postsInChannel[channelId].includes(post.id)) {
        // If we don't already have the post, assume it's the most recent one
        const postsForChannel = postsInChannel[channelId] || [];

        nextPostsInChannel = {...postsInChannel};
        nextPostsInChannel[channelId] = [
            post.id,
            ...postsForChannel,
        ];
    }

    let nextPostsInThread = postsInThread;
    if (post.root_id && (!postsInThread[post.root_id] || !postsInThread[post.root_id].includes(post.id))) {
        const postsForThread = postsInThread[post.root_id] || [];

        nextPostsInThread = {...postsInThread};
        nextPostsInThread[post.root_id] = [
            post.id,
            ...postsForThread,
        ];
    }

    const withCombineSystemPosts = combineSystemPosts(nextPostsInChannel[channelId], nextPosts);
    nextPostsInChannel[channelId] = withCombineSystemPosts.postsForChannel;
    return {posts: withCombineSystemPosts.nextPosts, postsInChannel: nextPostsInChannel, postsInThread: nextPostsInThread};
}

function handleRemovePendingPost(posts = {}, postsInChannel = {}, postsInThread = {}, action) {
    const pendingPostId = action.data.id;
    const channelId = action.data.channel_id;
    const pendingPost = posts[pendingPostId];

    const nextPosts = {
        ...posts,
    };

    Reflect.deleteProperty(nextPosts, pendingPostId);

    let nextPostsInChannel = postsInChannel;

    // Only change postsInChannel if the order of the posts needs to change
    if (!postsInChannel[channelId] || postsInChannel[channelId].includes(pendingPostId)) {
        // If we don't already have the post, assume it's the most recent one
        const postsForChannel = postsInChannel[channelId] || [];

        nextPostsInChannel = {...postsInChannel};
        nextPostsInChannel[channelId] = postsForChannel.filter((postId) => postId !== pendingPostId);
    }

    let nextPostsInThread = postsInThread;
    if (pendingPost.root_id && (!postsInThread[pendingPost.root_id] || postsInThread[pendingPost.root_id].includes(pendingPostId))) {
        const postsForThread = postsInThread[pendingPost.root_id] || [];

        nextPostsInThread = {...postsInThread};
        nextPostsInThread[pendingPost.root_id] = postsForThread.filter((postId) => postId !== pendingPostId);
    }

    return {posts: nextPosts, postsInChannel: nextPostsInChannel, postsInThread: nextPostsInThread};
}

function handleReceivedPosts(posts = {}, postsInChannel = {}, postsInThread = {}, action) {
    const newPosts = action.data.posts;
    const channelId = action.channelId;
    const skipAddToChannel = action.skipAddToChannel;

    // Change the state only if we have new posts,
    // otherwise there's no need to create a new object for the same state.
    if (!Object.keys(newPosts).length) {
        if (!postsInChannel[channelId]) {
            // if postsInChannel does not exist for a channel then set an empty array as it has no posts
            return {
                posts,
                postsInThread,
                postsInChannel: {
                    ...postsInChannel,
                    [channelId]: [],
                },
            };
        }
        return {posts, postsInChannel, postsInThread};
    }

    // if PostTypes.RECEIVED_POSTS is called because of debounce action in webapp for new posts
    // then check if postsInChannel exist for channel before adding them to the store
    if (action.receivedNewPosts && !postsInChannel[channelId]) {
        return {posts, postsInChannel, postsInThread};
    }

    const nextPosts = {...posts};
    const nextPostsInChannel = {...postsInChannel};
    const nextPostsInThread = {...postsInThread};
    const postsForChannel = postsInChannel[channelId] ? [...postsInChannel[channelId]] : [];

    for (const post of Object.values(newPosts)) {
        const newPost = removeUnneededMetadata(post);

        if (newPost.delete_at > 0) {
            // Mark the post as deleted if we have it
            if (nextPosts[newPost.id]) {
                nextPosts[newPost.id] = {
                    ...newPost,
                    state: Posts.POST_DELETED,
                    file_ids: [],
                    has_reactions: false,
                };
            } else {
                continue;
            }
        }

        // Only change the stored post if it's changed since we last received it
        if (!nextPosts[newPost.id] || nextPosts[newPost.id].update_at < newPost.update_at) {
            nextPosts[newPost.id] = newPost;
        }

        if (!skipAddToChannel && !postsForChannel.includes(newPost.id)) {
            // Just add the post id to the end of the order and we'll sort it out later
            postsForChannel.push(newPost.id);
        }

        // Remove any temporary posts
        if (nextPosts[newPost.pending_post_id]) {
            Reflect.deleteProperty(nextPosts, newPost.pending_post_id);

            const index = postsForChannel.indexOf(newPost.pending_post_id);
            if (index !== -1) {
                postsForChannel.splice(index, 1);
            }
        }

        if (!newPost.root_id) {
            continue;
        }

        const postsForThread = nextPostsInThread[newPost.root_id] ? [...nextPostsInThread[newPost.root_id]] : [];
        if (!postsForThread.includes(newPost.id)) {
            postsForThread.push(newPost.id);
        }

        const index = postsForThread.indexOf(newPost.pending_post_id);
        if (index !== -1) {
            postsForThread.splice(index, 1);
        }

        nextPostsInThread[newPost.root_id] = postsForThread;
    }

    // Sort to ensure that the most recent posts are first, with pending
    // and failed posts first
    postsForChannel.sort((a, b) => {
        return comparePosts(nextPosts[a], nextPosts[b]);
    });

    const withCombineSystemPosts = combineSystemPosts(postsForChannel, nextPosts, channelId);
    nextPostsInChannel[channelId] = withCombineSystemPosts.postsForChannel;

    return {posts: withCombineSystemPosts.nextPosts, postsInChannel: nextPostsInChannel, postsInThread: nextPostsInThread};
}
>>>>>>> 656b4014

export function removeUnneededMetadata(post) {
    if (!post.metadata) {
        return post;
    }

    const metadata = {...post.metadata};
    let changed = false;

    // These fields are stored separately
    if (metadata.emojis) {
        Reflect.deleteProperty(metadata, 'emojis');
        changed = true;
    }

    if (metadata.files) {
        Reflect.deleteProperty(metadata, 'files');
        changed = true;
    }

    if (metadata.reactions) {
        Reflect.deleteProperty(metadata, 'reactions');
        changed = true;
    }

    if (metadata.embeds) {
        let embedsChanged = false;

        const newEmbeds = metadata.embeds.map((embed) => {
            if (embed.type !== 'opengraph') {
                return embed;
            }

            const newEmbed = {...embed};
            Reflect.deleteProperty(newEmbed, 'data');

            embedsChanged = true;

            return newEmbed;
        });

        if (embedsChanged) {
            metadata.embeds = newEmbeds;
            changed = true;
        }
    }

    if (!changed) {
        // Nothing changed
        return post;
    }

    return {
        ...post,
        metadata,
    };
}

function handlePendingPosts(pendingPostIds = [], action) {
    switch (action.type) {
    case PostTypes.RECEIVED_NEW_POST: {
        const post = action.data;
        const nextPendingPostIds = [...pendingPostIds];
        if (post.pending_post_id && !nextPendingPostIds.includes(post.pending_post_id)) {
            nextPendingPostIds.push(post.pending_post_id);
        }
        return nextPendingPostIds;
    }
    case PostTypes.REMOVE_PENDING_POST: {
        const pendingPostId = action.data.id;
        const nextPendingPostIds = pendingPostIds.filter((postId) => postId !== pendingPostId);
        return nextPendingPostIds;
    }
    case PostTypes.RECEIVED_POSTS: {
        const newPosts = action.data.posts;
        const nextPendingPostIds = [...pendingPostIds];

        if (!Object.keys(newPosts).length) {
            return pendingPostIds;
        }

        for (const newPost of Object.values(newPosts)) {
            const index = nextPendingPostIds.indexOf(newPost.pending_post_id);
            if (index !== -1) {
                nextPendingPostIds.splice(index, 1);
            }
        }

        return nextPendingPostIds;
    }
    default:
        return pendingPostIds;
    }
}

function handleSendingPosts(sendingPostIds = [], action) {
    switch (action.type) {
    case PostTypes.RECEIVED_NEW_POST: {
        const sendingPostId = action.data.id;
        if (sendingPostIds.includes(sendingPostId)) {
            return sendingPostIds;
        }

        return [
            ...sendingPostIds,
            sendingPostId,
        ];
    }
    case PostTypes.RECEIVED_POST: {
        const sendingPostId = action.data.id;
        if (!sendingPostIds.includes(sendingPostId)) {
            return sendingPostIds;
        }

        return sendingPostIds.filter((postId) => postId !== sendingPostId);
    }
    case PostTypes.RECEIVED_POSTS: {
        const postIds = Object.values(action.data.posts).map((post) => post.pending_post_id);

        const nextSendingPostIds = sendingPostIds.filter((sendingPostId) => !postIds.includes(sendingPostId));
        if (nextSendingPostIds.length === sendingPostIds.length) {
            return sendingPostIds;
        }

        return nextSendingPostIds;
    }
    default:
        return sendingPostIds;
    }
}

function handlePosts(state = {}, action) {
    switch (action.type) {
    case PostTypes.RECEIVED_POST:
    case PostTypes.RECEIVED_NEW_POST: {
        const post = removeUnneededMetadata(action.data);

        return {
            ...state,
            [post.id]: post,
        };
    }

    case PostTypes.RECEIVED_POSTS:
    case SearchTypes.RECEIVED_SEARCH_POSTS:
    case SearchTypes.RECEIVED_SEARCH_FLAGGED_POSTS: {
        const newPosts = Object.values(action.data.posts);

        if (newPosts.length === 0) {
            return state;
        }

        const nextState = {...state};

        for (let post of newPosts) {
            post = removeUnneededMetadata(post);

            if (post.delete_at > 0) {
                // Mark the post as deleted if we have it
                if (nextState[post.id]) {
                    nextState[post.id] = {
                        ...post,
                        state: Posts.POST_DELETED,
                        file_ids: [],
                        has_reactions: false,
                    };
                } else {
                    continue;
                }
            }

            // Only change the stored post if it's changed since we last received it
            if (!nextState[post.id] || nextState[post.id].update_at < post.update_at) {
                nextState[post.id] = post;
            }

            // Remove any temporary posts
            if (nextState[post.pending_post_id]) {
                Reflect.deleteProperty(nextState, post.pending_post_id);
            }
        }

        return nextState;
    }

    case PostTypes.REMOVE_PENDING_POST: {
        const pendingPostId = action.data.id;

        const nextState = {...state};
        Reflect.deleteProperty(nextState, pendingPostId);

        return nextState;
    }

    case PostTypes.POST_DELETED: {
        const post = removeUnneededMetadata(action.data);

        if (!post || !state[post.id]) {
            return state;
        }

        // Mark the post as deleted
        const nextState = {
            ...state,
            [post.id]: {
                ...state[post.id],
                state: Posts.POST_DELETED,
                file_ids: [],
                has_reactions: false,
            },
        };

        // Remove any of its comments
        for (const otherPost of Object.values(state)) {
            if (otherPost.root_id === post.id) {
                Reflect.deleteProperty(nextState, otherPost.id);
            }
        }

        return nextState;
    }
    case PostTypes.REMOVE_POST: {
        const post = action.data;

        if (!state[post.id]) {
            return state;
        }

        // Remove the post itself
        const nextState = {...state};
        Reflect.deleteProperty(nextState, post.id);

        // Remove any of its comments
        for (const otherPost of Object.values(state)) {
            if (otherPost.root_id === post.id) {
                Reflect.deleteProperty(nextState, otherPost.id);
            }
        }

        return nextState;
    }

    case ChannelTypes.RECEIVED_CHANNEL_DELETED:
    case ChannelTypes.DELETE_CHANNEL_SUCCESS: {
        if (action.data.viewArchivedChannels) {
            // Nothing to do since we still want to store posts in archived channels
            return state;
        }

        const channelId = action.data.id;

        // Remove any posts in the deleted channel
        const nextState = {...state};
        for (const post of Object.values(state)) {
            if (post.channel_id === channelId) {
                Reflect.deleteProperty(nextState, post.id);
            }
        }

        return nextState;
    }

    case UserTypes.LOGOUT_SUCCESS:
        return {};
    default:
        return state;
    }
}

function postsInChannel(state = {}, action, prevPosts, nextPosts) {
    switch (action.type) {
    case PostTypes.RECEIVED_NEW_POST: {
        const post = action.data;

        const postsForChannel = state[post.channel_id];

        let nextPostsForChannel;
        if (postsForChannel) {
            if (postsForChannel.includes(post.id)) {
                return state;
            }

            nextPostsForChannel = [
                ...postsForChannel,
                post.id,
            ];
        } else {
            nextPostsForChannel = [post.id];
        }

        return {
            ...state,
            [post.channel_id]: nextPostsForChannel,
        };
    }

    case PostTypes.RECEIVED_POSTS: {
        const newPosts = Object.values(action.data.posts);

        if (newPosts.length === 0) {
            return state;
        }

        const postsForChannel = state[action.channelId];
        const nextPostsForChannel = postsForChannel ? [...postsForChannel] : [];

        for (const post of newPosts) {
            // Add the post to the channel
            if (!action.skipAddToChannel && !nextPostsForChannel.includes(post.id)) {
                // Just add the post id to the end of the order and we'll sort it out later
                nextPostsForChannel.push(post.id);
            }

            // Remove any temporary posts
            if (post.pending_post_id) {
                const index = nextPostsForChannel.indexOf(post.pending_post_id);
                if (index !== -1) {
                    postsForChannel.splice(index, 1);
                }
            }
        }

        // Sort to ensure that the most recent posts are first, with pending
        // and failed posts first
        nextPostsForChannel.sort((a, b) => {
            return comparePosts(nextPosts[a], nextPosts[b]);
        });

        return {
            ...state,
            [action.channelId]: nextPostsForChannel,
        };
    }

    case PostTypes.REMOVE_PENDING_POST: {
        const post = action.data;

        const postsForChannel = state[post.channel_id];
        if (!postsForChannel) {
            return state;
        }

        const index = postsForChannel.findIndex((postId) => postId === post.id);
        if (index === -1) {
            return state;
        }

        const nextPostsForChannel = [...postsForChannel];
        nextPostsForChannel.splice(index, 1);

        return {
            ...state,
            [post.channel_id]: nextPostsForChannel,
        };
    }

    case PostTypes.POST_DELETED: {
        const post = action.data;

        const postsForChannel = state[post.channel_id];
        if (!postsForChannel) {
            return state;
        }

        const nextPostsForChannel = postsForChannel.filter((postId) => prevPosts[postId].root_id !== post.id);
        if (nextPostsForChannel.length === postsForChannel.length) {
            return state;
        }

        return {
            ...state,
            [post.channel_id]: nextPostsForChannel,
        };
    }
    case PostTypes.REMOVE_POST: {
        const post = action.data;

        const postsForChannel = state[post.channel_id];
        if (!postsForChannel) {
            return state;
        }

        const nextPostsForChannel = postsForChannel.filter((postId) => prevPosts[postId].id !== post.id && prevPosts[postId].root_id !== post.id);
        if (nextPostsForChannel.length === postsForChannel.length) {
            return state;
        }

        return {
            ...state,
            [post.channel_id]: nextPostsForChannel,
        };
    }

    case ChannelTypes.RECEIVED_CHANNEL_DELETED:
    case ChannelTypes.DELETE_CHANNEL_SUCCESS: {
        if (action.data.viewArchivedChannels) {
            // Nothing to do since we still want to store posts in archived channels
            return state;
        }

        const channelId = action.data.id;

        // Remove the entry for the deleted channel
        const nextState = {...state};
        Reflect.deleteProperty(nextState, channelId);

        return nextState;
    }

    case UserTypes.LOGOUT_SUCCESS:
        return {};
    default:
        return state;
    }
}

function postsInThread(state = {}, action, prevPosts) {
    switch (action.type) {
    case PostTypes.RECEIVED_NEW_POST: {
        const post = action.data;

        if (!post.root_id) {
            return state;
        }

        const postsForThread = state[post.root_id];

        let nextPostsForThread;
        if (postsForThread) {
            if (postsForThread.includes(post.id)) {
                return state;
            }

            nextPostsForThread = [
                ...postsForThread,
                post.id,
            ];
        } else {
            nextPostsForThread = [post.id];
        }

        return {
            ...state,
            [post.root_id]: nextPostsForThread,
        };
    }

    case PostTypes.RECEIVED_POSTS: {
        const newPosts = Object.values(action.data.posts);

        if (newPosts.length === 0) {
            return state;
        }

        const nextState = {};

        for (const post of newPosts) {
            if (!post.root_id) {
                continue;
            }

            let nextPostsForThread = nextState[post.root_id];
            if (!nextPostsForThread) {
                const postsForThread = state[post.root_id];
                nextPostsForThread = postsForThread ? [...postsForThread] : [];

                nextState[post.root_id] = nextPostsForThread;
            }

            // Add the post to the thread
            if (!nextPostsForThread.includes(post.id)) {
                nextPostsForThread.push(post.id);
            }
        }

        if (Object.keys(nextState).length === 0) {
            return state;
        }

        return {
            ...state,
            ...nextState,
        };
    }

    case PostTypes.REMOVE_PENDING_POST: {
        const post = action.data;

        if (!post.root_id) {
            return state;
        }

        const postsForThread = state[post.root_id];
        if (!postsForThread) {
            return state;
        }

        const index = postsForThread.findIndex((postId) => postId === post.id);
        if (index === -1) {
            return state;
        }

        const nextPostsForThread = [...postsForThread];
        nextPostsForThread.splice(index, 1);

        return {
            ...state,
            [post.root_id]: nextPostsForThread,
        };
    }

    case PostTypes.POST_DELETED: {
        const post = action.data;

        const postsForThread = state[post.id];
        if (!postsForThread) {
            return state;
        }

        const nextState = {...state};
        Reflect.deleteProperty(nextState, post.id);

        return nextState;
    }
    case PostTypes.REMOVE_POST: {
        const post = action.data;

        if (post.root_id) {
            // This is a comment, so remove it from the thread
            const postsForThread = state[post.root_id];
            if (!postsForThread) {
                return state;
            }

            const index = postsForThread.findIndex((postId) => postId === post.id);
            if (index === -1) {
                return state;
            }

            const nextPostsForThread = [...postsForThread];
            nextPostsForThread.splice(index, 1);

            return {
                ...state,
                [post.root_id]: nextPostsForThread,
            };
        }

        // This may be a root post, so remove its thread
        const postsForThread = state[post.id];
        if (!postsForThread) {
            return state;
        }

        const nextState = {...state};
        Reflect.deleteProperty(nextState, post.id);

        return nextState;
    }

    case ChannelTypes.RECEIVED_CHANNEL_DELETED:
    case ChannelTypes.DELETE_CHANNEL_SUCCESS: {
        if (action.data.viewArchivedChannels) {
            // Nothing to do since we still want to store posts in archived channels
            return state;
        }

        const channelId = action.data.id;

        // Remove entries for any thread in the channel
        const nextState = {...state};
        for (const rootId of Object.keys(state)) {
            if (prevPosts[rootId].channel_id === channelId) {
                Reflect.deleteProperty(nextState, rootId);
            }
        }

        return nextState;
    }

    case UserTypes.LOGOUT_SUCCESS:
        return {};
    default:
        return state;
    }
}

function selectedPostId(state = '', action) {
    switch (action.type) {
    case PostTypes.RECEIVED_POST_SELECTED:
        return action.data;
    case UserTypes.LOGOUT_SUCCESS:
        return '';
    default:
        return state;
    }
}

function currentFocusedPostId(state = '', action) {
    switch (action.type) {
    case PostTypes.RECEIVED_FOCUSED_POST:
        return action.data;
    case UserTypes.LOGOUT_SUCCESS:
        return '';
    default:
        return state;
    }
}

export function reactions(state = {}, action) {
    switch (action.type) {
    case PostTypes.RECEIVED_REACTIONS: {
        const reactionsList = action.data;
        const nextReactions = {};
        reactionsList.forEach((reaction) => {
            nextReactions[reaction.user_id + '-' + reaction.emoji_name] = reaction;
        });

        return {
            ...state,
            [action.postId]: nextReactions,
        };
    }
    case PostTypes.RECEIVED_REACTION: {
        const reaction = action.data;
        const nextReactions = {...(state[reaction.post_id] || {})};
        nextReactions[reaction.user_id + '-' + reaction.emoji_name] = reaction;

        return {
            ...state,
            [reaction.post_id]: nextReactions,
        };
    }
    case PostTypes.REACTION_DELETED: {
        const reaction = action.data;
        const nextReactions = {...(state[reaction.post_id] || {})};
        if (!nextReactions[reaction.user_id + '-' + reaction.emoji_name]) {
            return state;
        }

        Reflect.deleteProperty(nextReactions, reaction.user_id + '-' + reaction.emoji_name);

        return {
            ...state,
            [reaction.post_id]: nextReactions,
        };
    }

    case PostTypes.RECEIVED_NEW_POST:
    case PostTypes.RECEIVED_POST: {
        const post = action.data;

        return storeReactionsForPost(state, post);
    }
    case PostTypes.RECEIVED_POSTS: {
        const posts = Object.values(action.data.posts);

        return posts.reduce(storeReactionsForPost, state);
    }

    case PostTypes.POST_DELETED:
    case PostTypes.REMOVE_POST: {
        const post = action.data;

        if (post && state[post.id]) {
            const nextState = {...state};
            Reflect.deleteProperty(nextState, post.id);

            return nextState;
        }

        return state;
    }

    case UserTypes.LOGOUT_SUCCESS:
        return {};
    default:
        return state;
    }
}

function storeReactionsForPost(state, post) {
    if (!post.metadata || !post.metadata.reactions) {
        return state;
    }

    const reactionsForPost = {};
    if (post.metadata.reactions && post.metadata.reactions.length > 0) {
        for (const reaction of post.metadata.reactions) {
            reactionsForPost[reaction.user_id + '-' + reaction.emoji_name] = reaction;
        }
    }

    return {
        ...state,
        [post.id]: reactionsForPost,
    };
}

export function openGraph(state = {}, action) {
    switch (action.type) {
    case PostTypes.RECEIVED_OPEN_GRAPH_METADATA: {
        const nextState = {...state};
        nextState[action.url] = action.data;

        return nextState;
    }

    case PostTypes.RECEIVED_NEW_POST:
    case PostTypes.RECEIVED_POST: {
        const post = action.data;

        return storeOpenGraphForPost(state, post);
    }
    case PostTypes.RECEIVED_POSTS: {
        const posts = Object.values(action.data.posts);

        return posts.reduce(storeOpenGraphForPost, state);
    }

    case UserTypes.LOGOUT_SUCCESS:
        return {};
    default:
        return state;
    }
}

function storeOpenGraphForPost(state, post) {
    if (!post.metadata || !post.metadata.embeds) {
        return state;
    }

    return post.metadata.embeds.reduce((nextState, embed) => {
        if (embed.type !== 'opengraph' || !embed.data) {
            // Not an OpenGraph embed
            return nextState;
        }

        return {
            ...nextState,
            [embed.url]: embed.data,
        };
    }, state);
}

function messagesHistory(state = {}, action) {
    switch (action.type) {
    case PostTypes.ADD_MESSAGE_INTO_HISTORY: {
        const nextIndex = {};
        let nextMessages = state.messages ? [...state.messages] : [];
        nextMessages.push(action.data);
        nextIndex[Posts.MESSAGE_TYPES.POST] = nextMessages.length;
        nextIndex[Posts.MESSAGE_TYPES.COMMENT] = nextMessages.length;

        if (nextMessages.length > Posts.MAX_PREV_MSGS) {
            nextMessages = nextMessages.slice(1, Posts.MAX_PREV_MSGS + 1);
        }

        return {
            messages: nextMessages,
            index: nextIndex,
        };
    }
    case PostTypes.RESET_HISTORY_INDEX: {
        const index = {};
        index[Posts.MESSAGE_TYPES.POST] = -1;
        index[Posts.MESSAGE_TYPES.COMMENT] = -1;

        const messages = state.messages || [];
        const nextIndex = state.index ? {...state.index} : index;
        nextIndex[action.data] = messages.length;
        return {
            messages: state.messages,
            index: nextIndex,
        };
    }
    case PostTypes.MOVE_HISTORY_INDEX_BACK: {
        const index = {};
        index[Posts.MESSAGE_TYPES.POST] = -1;
        index[Posts.MESSAGE_TYPES.COMMENT] = -1;

        const nextIndex = state.index ? {...state.index} : index;
        if (nextIndex[action.data] > 0) {
            nextIndex[action.data]--;
        }
        return {
            messages: state.messages,
            index: nextIndex,
        };
    }
    case PostTypes.MOVE_HISTORY_INDEX_FORWARD: {
        const index = {};
        index[Posts.MESSAGE_TYPES.POST] = -1;
        index[Posts.MESSAGE_TYPES.COMMENT] = -1;

        const messages = state.messages || [];
        const nextIndex = state.index ? {...state.index} : index;
        if (nextIndex[action.data] < messages.length) {
            nextIndex[action.data]++;
        }
        return {
            messages: state.messages,
            index: nextIndex,
        };
    }
    case UserTypes.LOGOUT_SUCCESS: {
        const index = {};
        index[Posts.MESSAGE_TYPES.POST] = -1;
        index[Posts.MESSAGE_TYPES.COMMENT] = -1;

        return {
            messages: [],
            index,
        };
    }
    default:
        return state;
    }
}

function expandedURLs(state = {}, action) {
    switch (action.type) {
    case GeneralTypes.REDIRECT_LOCATION_SUCCESS:
        return {
            ...state,
            [action.url]: action.data.location,
        };
    case GeneralTypes.REDIRECT_LOCATION_FAILURE:
        return {
            ...state,
            [action.url]: action.url,
        };
    default:
        return state;
    }
}

export default function(state = {}, action) {
    const nextPosts = handlePosts(state.posts, action);
    const nextPostsInChannel = postsInChannel(state.postsInChannel, action, state.posts, nextPosts);

    const nextState = {

        // Object mapping post ids to post objects
        posts: nextPosts,

        // Array that contains the pending post ids for those messages that are in transition to being created
        pendingPostIds: handlePendingPosts(state.pendingPostIds, action),

        // Array that contains the sending post ids for those messages being sent to the server.
        sendingPostIds: handleSendingPosts(state.sendingPostIds, action),

        // Object mapping channel ids to an array of posts ids in that channel with the most recent post first
        postsInChannel: nextPostsInChannel,

        // Object mapping post root ids to an array of posts ids in that thread with no guaranteed order
        postsInThread: postsInThread(state.postsInThread, action, state.posts),

        // The current selected post
        selectedPostId: selectedPostId(state.selectedPostId, action),

        // The current selected focused post (permalink view)
        currentFocusedPostId: currentFocusedPostId(state.currentFocusedPostId, action),

        // Object mapping post ids to an object of emoji reactions using userId-emojiName as keys
        reactions: reactions(state.reactions, action),

        // Object mapping URLs to their relevant opengraph metadata for link previews
        openGraph: openGraph(state.openGraph, action),

        // History of posts and comments
        messagesHistory: messagesHistory(state.messagesHistory, action),

        expandedURLs: expandedURLs(state.expandedURLs, action),
    };

    if (state.posts === nextState.posts && state.postsInChannel === nextState.postsInChannel &&
        state.postsInThread === nextState.postsInThread &&
        state.pendingPostIds === nextState.pendingPostIds &&
        state.sendingPostIds === nextState.sendingPostIds &&
        state.selectedPostId === nextState.selectedPostId &&
        state.currentFocusedPostId === nextState.currentFocusedPostId &&
        state.reactions === nextState.reactions &&
        state.openGraph === nextState.openGraph &&
        state.messagesHistory === nextState.messagesHistory) {
        // None of the children have changed so don't even let the parent object change
        return state;
    }

    return nextState;
}<|MERGE_RESOLUTION|>--- conflicted
+++ resolved
@@ -3,186 +3,7 @@
 
 import {PostTypes, SearchTypes, UserTypes, ChannelTypes, GeneralTypes} from 'action_types';
 import {Posts} from 'constants';
-<<<<<<< HEAD
 import {comparePosts} from 'utils/post_utils';
-=======
-import {comparePosts, combineSystemPosts} from 'utils/post_utils';
-
-function handleReceivedPost(posts = {}, postsInChannel = {}, postsInThread = {}, action) {
-    const post = removeUnneededMetadata(action.data);
-    const channelId = post.channel_id;
-
-    const nextPosts = {
-        ...posts,
-        [post.id]: post,
-    };
-
-    if (!postsInChannel[channelId]) {
-        return {posts: nextPosts, postsInChannel, postsInThread};
-    }
-
-    let nextPostsInChannel = postsInChannel;
-
-    // Only change postsInChannel if the order of the posts needs to change
-    if (!postsInChannel[channelId].includes(post.id)) {
-        // If we don't already have the post, assume it's the most recent one
-        const postsForChannel = postsInChannel[channelId] || [];
-
-        nextPostsInChannel = {...postsInChannel};
-        nextPostsInChannel[channelId] = [
-            post.id,
-            ...postsForChannel,
-        ];
-    }
-
-    let nextPostsInThread = postsInThread;
-    if (post.root_id && (!postsInThread[post.root_id] || !postsInThread[post.root_id].includes(post.id))) {
-        const postsForThread = postsInThread[post.root_id] || [];
-
-        nextPostsInThread = {...postsInThread};
-        nextPostsInThread[post.root_id] = [
-            post.id,
-            ...postsForThread,
-        ];
-    }
-
-    const withCombineSystemPosts = combineSystemPosts(nextPostsInChannel[channelId], nextPosts);
-    nextPostsInChannel[channelId] = withCombineSystemPosts.postsForChannel;
-    return {posts: withCombineSystemPosts.nextPosts, postsInChannel: nextPostsInChannel, postsInThread: nextPostsInThread};
-}
-
-function handleRemovePendingPost(posts = {}, postsInChannel = {}, postsInThread = {}, action) {
-    const pendingPostId = action.data.id;
-    const channelId = action.data.channel_id;
-    const pendingPost = posts[pendingPostId];
-
-    const nextPosts = {
-        ...posts,
-    };
-
-    Reflect.deleteProperty(nextPosts, pendingPostId);
-
-    let nextPostsInChannel = postsInChannel;
-
-    // Only change postsInChannel if the order of the posts needs to change
-    if (!postsInChannel[channelId] || postsInChannel[channelId].includes(pendingPostId)) {
-        // If we don't already have the post, assume it's the most recent one
-        const postsForChannel = postsInChannel[channelId] || [];
-
-        nextPostsInChannel = {...postsInChannel};
-        nextPostsInChannel[channelId] = postsForChannel.filter((postId) => postId !== pendingPostId);
-    }
-
-    let nextPostsInThread = postsInThread;
-    if (pendingPost.root_id && (!postsInThread[pendingPost.root_id] || postsInThread[pendingPost.root_id].includes(pendingPostId))) {
-        const postsForThread = postsInThread[pendingPost.root_id] || [];
-
-        nextPostsInThread = {...postsInThread};
-        nextPostsInThread[pendingPost.root_id] = postsForThread.filter((postId) => postId !== pendingPostId);
-    }
-
-    return {posts: nextPosts, postsInChannel: nextPostsInChannel, postsInThread: nextPostsInThread};
-}
-
-function handleReceivedPosts(posts = {}, postsInChannel = {}, postsInThread = {}, action) {
-    const newPosts = action.data.posts;
-    const channelId = action.channelId;
-    const skipAddToChannel = action.skipAddToChannel;
-
-    // Change the state only if we have new posts,
-    // otherwise there's no need to create a new object for the same state.
-    if (!Object.keys(newPosts).length) {
-        if (!postsInChannel[channelId]) {
-            // if postsInChannel does not exist for a channel then set an empty array as it has no posts
-            return {
-                posts,
-                postsInThread,
-                postsInChannel: {
-                    ...postsInChannel,
-                    [channelId]: [],
-                },
-            };
-        }
-        return {posts, postsInChannel, postsInThread};
-    }
-
-    // if PostTypes.RECEIVED_POSTS is called because of debounce action in webapp for new posts
-    // then check if postsInChannel exist for channel before adding them to the store
-    if (action.receivedNewPosts && !postsInChannel[channelId]) {
-        return {posts, postsInChannel, postsInThread};
-    }
-
-    const nextPosts = {...posts};
-    const nextPostsInChannel = {...postsInChannel};
-    const nextPostsInThread = {...postsInThread};
-    const postsForChannel = postsInChannel[channelId] ? [...postsInChannel[channelId]] : [];
-
-    for (const post of Object.values(newPosts)) {
-        const newPost = removeUnneededMetadata(post);
-
-        if (newPost.delete_at > 0) {
-            // Mark the post as deleted if we have it
-            if (nextPosts[newPost.id]) {
-                nextPosts[newPost.id] = {
-                    ...newPost,
-                    state: Posts.POST_DELETED,
-                    file_ids: [],
-                    has_reactions: false,
-                };
-            } else {
-                continue;
-            }
-        }
-
-        // Only change the stored post if it's changed since we last received it
-        if (!nextPosts[newPost.id] || nextPosts[newPost.id].update_at < newPost.update_at) {
-            nextPosts[newPost.id] = newPost;
-        }
-
-        if (!skipAddToChannel && !postsForChannel.includes(newPost.id)) {
-            // Just add the post id to the end of the order and we'll sort it out later
-            postsForChannel.push(newPost.id);
-        }
-
-        // Remove any temporary posts
-        if (nextPosts[newPost.pending_post_id]) {
-            Reflect.deleteProperty(nextPosts, newPost.pending_post_id);
-
-            const index = postsForChannel.indexOf(newPost.pending_post_id);
-            if (index !== -1) {
-                postsForChannel.splice(index, 1);
-            }
-        }
-
-        if (!newPost.root_id) {
-            continue;
-        }
-
-        const postsForThread = nextPostsInThread[newPost.root_id] ? [...nextPostsInThread[newPost.root_id]] : [];
-        if (!postsForThread.includes(newPost.id)) {
-            postsForThread.push(newPost.id);
-        }
-
-        const index = postsForThread.indexOf(newPost.pending_post_id);
-        if (index !== -1) {
-            postsForThread.splice(index, 1);
-        }
-
-        nextPostsInThread[newPost.root_id] = postsForThread;
-    }
-
-    // Sort to ensure that the most recent posts are first, with pending
-    // and failed posts first
-    postsForChannel.sort((a, b) => {
-        return comparePosts(nextPosts[a], nextPosts[b]);
-    });
-
-    const withCombineSystemPosts = combineSystemPosts(postsForChannel, nextPosts, channelId);
-    nextPostsInChannel[channelId] = withCombineSystemPosts.postsForChannel;
-
-    return {posts: withCombineSystemPosts.nextPosts, postsInChannel: nextPostsInChannel, postsInThread: nextPostsInThread};
-}
->>>>>>> 656b4014
 
 export function removeUnneededMetadata(post) {
     if (!post.metadata) {
@@ -459,34 +280,35 @@
 
         const postsForChannel = state[post.channel_id];
 
-        let nextPostsForChannel;
-        if (postsForChannel) {
-            if (postsForChannel.includes(post.id)) {
-                return state;
-            }
-
-            nextPostsForChannel = [
-                ...postsForChannel,
-                post.id,
-            ];
-        } else {
-            nextPostsForChannel = [post.id];
-        }
-
-        return {
-            ...state,
-            [post.channel_id]: nextPostsForChannel,
+        if (!postsForChannel) {
+            // Don't save newly created posts until the channel has been properly loaded
+            return state;
+        }
+
+        if (postsForChannel.includes(post.id)) {
+            return state;
+        }
+
+        return {
+            ...state,
+            [post.channel_id]: [post.id, ...postsForChannel],
         };
     }
 
     case PostTypes.RECEIVED_POSTS: {
         const newPosts = Object.values(action.data.posts);
 
-        if (newPosts.length === 0) {
-            return state;
-        }
-
         const postsForChannel = state[action.channelId];
+
+        if (newPosts.length === 0 && postsForChannel) {
+            return state;
+        }
+
+        if (action.receivedNewPosts && !postsForChannel) {
+            // Don't save newly created posts until the channel has been properly loaded
+            return state;
+        }
+
         const nextPostsForChannel = postsForChannel ? [...postsForChannel] : [];
 
         for (const post of newPosts) {
