--- conflicted
+++ resolved
@@ -6,12 +6,8 @@
 
 function files(state = {}, action) {
     switch (action.type) {
-<<<<<<< HEAD
+    case FileTypes.RECEIVED_UPLOAD_FILES:
     case FileTypes.RECEIVED_FILES_FOR_POST: {
-=======
-    case FilesTypes.RECEIVED_UPLOAD_FILES:
-    case FilesTypes.RECEIVED_FILES_FOR_POST: {
->>>>>>> f200cc87
         const filesById = action.data.reduce((filesMap, file) => {
             return {...filesMap,
                 [file.id]: file
@@ -21,12 +17,8 @@
             ...filesById
         };
     }
-<<<<<<< HEAD
 
     case UserTypes.LOGOUT_SUCCESS:
-=======
-    case UsersTypes.LOGOUT_SUCCESS:
->>>>>>> f200cc87
         return {};
     default:
         return state;
